#!/usr/bin/env python3
# -*- coding: utf-8 -*-

# pylint: disable=C0302
"""
    OpenGEODE - A tiny, free SDL Editor for TASTE

    SDL is the Specification and Description Language (Z100 standard from ITU)

    Copyright (c) 2012-2020 European Space Agency

    Designed and implemented by Maxime Perrotin

    Contact: maxime.perrotin@esa.int
"""

import signal
import sys
import os
import argparse
import logging
import traceback
import re
import code
import pprint
import random
from functools import partial
from itertools import chain

# To freeze the application on Windows, all modules must be imported even
# when they are not directly used from this module (py2exe bug)
# NOQA makes flake8 ignore locally-ununsed modules
# pylint: disable=W0611
import enum  # NOQA
import string  # NOQA
import fnmatch  # NOQA
import operator  # NOQA
import subprocess  # NOQA
import distutils  # NOQA
import tempfile  # NOQA
import uuid  # NOQA
import importlib  # NOQA
import antlr3  # NOQA
import antlr3.tree  # NOQA
import importlib  # NOQA
from functools import singledispatch

from . import(undoCommands,  # NOQA
              sdl92Lexer,  # NOQA
              sdl92Parser,  # NOQA
              genericSymbols,  # NOQA
              Asn1scc,  # NOQA
              sdlSymbols,
              AdaGenerator,
              ogParser,
              ogAST,
              Renderer,
              Clipboard,
              Statechart,
              Lander,
              Helper,
              Pr,
              CGenerator,
              QGenSDL,
              Connectors,  # NOQA
              TextInteraction)  # NOQA
import pygraphviz  # NOQA
from typing import List, Union, Dict, Set, Any, Tuple


from PySide2.QtGui import *
from PySide2.QtCore import *
from PySide2.QtWidgets import *
from PySide2.QtUiTools import *
from PySide2 import QtSvg

from .genericSymbols import Symbol, Comment, Cornergrabber, Connection, Channel
from .sdlSymbols import(Input,
                        Output,
                        Decision,
                        DecisionAnswer,
                        Task,
                        ProcedureCall,
                        TextSymbol,
                        State,
                        Start,
                        Join,
                        Label,
                        Procedure,
                        ProcedureStart,
                        ProcedureStop,
                        StateStart,
                        Connect,
                        Process,
                        ContinuousSignal,
                        ProcessType)

from .TextInteraction import EditableText

# Icons and png files generated from the resource file:
from . import icons  # NOQA

# Logging: ist of properly loaded modules that will use it
LOG = logging.getLogger(__name__)
MODULES = [
    sdlSymbols,
    genericSymbols,
    ogAST,
    ogParser,
    Lander,
    AdaGenerator,
    undoCommands,
    Renderer,
    Clipboard,
    Statechart,
    Helper,
    Asn1scc,
    Connectors,
    Pr,
    TextInteraction,
    Connectors,
    CGenerator,
    QGenSDL,
] # type: List[module]

# Define custom UserRoles
ANCHOR = Qt.UserRole + 1

try:
    import LlvmGenerator
    MODULES.append(LlvmGenerator)
except ImportError:
    pass

try:
    import StgBackend
    MODULES.append(StgBackend)
except ImportError:
    pass


__all__ = ['opengeode', 'SDL_Scene', 'SDL_View', 'parse']
<<<<<<< HEAD
__version__ = '3.2.3'
=======
__version__ = '3.3.2'
>>>>>>> 2c9f5c60

if hasattr(sys, 'frozen'):
    # Detect if we are running on Windows (py2exe-generated)
    try:
        CUR_DIR = os.path.dirname(
                str(sys.executable, sys.getfilesystemencoding()))
    except TypeError:
        CUR_DIR = os.path.dirname(os.path.realpath(__file__))
    else:
        # Redirect stderr to a log file - to avoid py2exe error message
        # that pops up at application closure when app logs errors
        sys.stdout = open('opengeode_stdout.log', 'w')
        sys.stderr = open('opengeode_stderr.log', 'w')
else:
    CUR_DIR = os.path.dirname(os.path.realpath(__file__))


# Global handling all top-level elements
# It seems that if we don't keep a global list of these elements
# (START, STATE, and Text symbols)
# they sometimes get destroyed and disappear from the scene.
# As if a GC was deleting these object *even if they belong to the scene*
# (but have no parentItem). Most likely a Qt/Pyside bug.
G_SYMBOLS = set()


# Other Qt bug:
# QGraphicsTextItem don't stand that their parent item (usually an
# SDL symbol) is removed from the scene (scene.removeItem()). It
# provokes segfault when application exits.
# Workaround is to use hide()/show() to make items disappear
# from the scene (when deleted). Seems OK (MP 2013-03-26)

# Lookup table used to configure the context-dependent toolbars
ACTIONS = {
    'block': [Process, ProcessType, Comment, TextSymbol],
    'process': [Start, State, Input, Connect, ContinuousSignal, Task, Decision,
                DecisionAnswer, Output, ProcedureCall, TextSymbol, Comment,
                Label, Join, Procedure],
    'procedure': [ProcedureStart, Task, Decision,
                  DecisionAnswer, Output, ProcedureCall, TextSymbol,
                  Comment, Label, Join, ProcedureStop],
    'statechart': [],
    'state': [StateStart, State, Input, Connect, ContinuousSignal, Task,
              Decision, DecisionAnswer, Output, ProcedureCall, TextSymbol,
              Comment, Label, Join, ProcedureStop, Procedure],
    'clipboard': [Start, State, Input, Connect, Task, Decision, DecisionAnswer,
                  Output, ProcedureCall, TextSymbol, Comment, Label,
                  Join, Procedure, Process, StateStart, ProcedureStop,
                  ContinuousSignal],
    'lander': [],
    'asn1': []
}


def log_errors(window, errors, warnings, clearfirst=True):
    ''' Report Error and Warnings on the console and in the log window '''
    if window and clearfirst:
        window.clear()
    for error in errors:
        if type(error[0]) == list:
            # should be fixed now, CHECKME - NO, NOT FULLY FIXED
            # problem is in decision answers branches
            error[0] = 'Internal error - ' + str(error[0])
        LOG.error(error[0])
        item = QListWidgetItem(u'[ERROR] ' + error[0])
        if len(error) == 3:
            item.setData(Qt.UserRole, error[1])
            #found = self.scene().symbol_near(QPoint(*error[1]), 1)
            # Pyside bug: setData cannot store 'found' directly
            #item.setData(Qt.UserRole + 1, id(found))
            item.setData(Qt.UserRole + 1, error[2])
        if window:
            window.addItem(item)
    for warning in warnings:
        LOG.warning(warning[0])
        item = QListWidgetItem(u'[WARNING] ' + str(warning[0]))
        if len(warning) == 3:
            item.setData(Qt.UserRole, warning[1])
            item.setData(Qt.UserRole + 1, warning[2])
        if window:
            window.addItem(item)
    if not errors and not warnings and window:
        window.addItem('No errors, no warnings!')



class Vi_bar(QLineEdit, object):
    ''' Line editor for the Vi-like command mode '''
    def __init__(self):
        ''' Create the bar - no need for parent '''
        super(Vi_bar, self).__init__()
        self.history = []
        self.pointer = 0

    def keyPressEvent(self, key_event):
        ''' Handle key press - Escape, command history '''
        super(Vi_bar, self).keyPressEvent(key_event)
        if key_event.key() == Qt.Key_Escape:
            self.clearFocus()
            self.pointer = len(self.history)
        elif key_event.key() == Qt.Key_Return:
            self.history.append(self.text())
            self.pointer = len(self.history)
        elif key_event.key() == Qt.Key_Up:
            if self.text() and self.text() not in self.history:
                self.history.insert(self.pointer + 1, self.text())
            self.pointer = max(0, self.pointer - 1)
            try:
                self.setText(self.history[self.pointer])
            except IndexError as err:
                pass
        elif key_event.key() == Qt.Key_Down:
            self.pointer = min(len(self.history), self.pointer + 1)
            try:
                self.setText(self.history[self.pointer])
            except IndexError:
                pass
            pass


class File_toolbar(QToolBar, object):
    ''' Toolbar with file open, save, etc '''
    def __init__(self, parent):
        ''' Create the toolbar using standard icons '''
        super(File_toolbar, self).__init__(parent)
        self.setObjectName("File Toolbar")  # needed to save geometry
        self.setMovable(False)
        self.setFloatable(False)
        self.new_button = self.addAction(self.style().standardIcon(
            QStyle.SP_FileIcon), 'New model')
        self.open_button = self.addAction(self.style().standardIcon(
            QStyle.SP_DialogOpenButton), 'Open model')
        self.save_button = self.addAction(self.style().standardIcon(
            QStyle.SP_DialogSaveButton), 'Save model')
        self.check_button = self.addAction(self.style().standardIcon(
            QStyle.SP_DialogApplyButton), 'Check model')
        self.addSeparator()
        # Up arrow to come back from a subscene (e.g. procedure)
        self.up_button = self.addAction(self.style().standardIcon(
            QStyle.SP_ArrowUp), 'Go one level above')
        self.up_button.setEnabled(False)


class Sdl_toolbar(QToolBar, object):
    '''
        Toolbar with SDL symbols
        The list of symbols is passed as paramters at creation time ; the class
        looks for icons for the name of the symbols and .png extension.
        The buttons activation is context dependent. Configuration is done
        directly at symbol leval (using the "allowed_followers" property)
    '''
    def __init__(self, parent):
        ''' Create the toolbar, get icons and link actions '''
        super(Sdl_toolbar, self).__init__(parent)
        self.setObjectName("SDL Toolbar")  # needed to save geometry
        self.setMovable(False)
        self.setFloatable(False)
        self.setIconSize(QSize(35, 35))
        self.actions = {}

    def set_actions(self, bar_items):
        ''' Set the icons and actions on the toolbar '''
        self.actions = {}
        self.clear()
        for item in bar_items:
            item_name = item.__name__
            self.actions[item_name] = self.addAction(
                           QIcon(':icons/{}.png'
                                       .format(item_name.lower())), item_name)
        self.update_menu()

    def enable_action(self, action):
        ''' Used as a slot to allow a scene to enable a menu action,
            e.g. if the Start symbol is deleted, the Start button
            shall be activated '''
        self.actions[action].setEnabled(True)

    def disable_action(self, action):
        ''' See description in enable_action '''
        self.actions[action].setEnabled(False)

    def update_menu(self, scene=None):
        ''' Context-dependent enabling/disabling of menu buttons '''
        try:
            selection = list(scene.selected_symbols)
        except AttributeError:
            selection = []
        if not selection:
            # Second chance, check if an item has focus (editable text)
            try:
                selection.append(scene.focusItem().parentItem())
            except AttributeError:
                pass
        if len(selection) > 1:
            # When several items are selected, disable all menu entries
            for _, action in self.actions.items():
                action.setEnabled(False)
        elif not selection:
            # When nothing is selected:
            # activate everything, and when user selects an icon,
            # keep the action on hold until he clicks on the scene
            for action in self.actions.keys():
                self.actions[action].setEnabled(True)

            # Check for singletons (e.g. START symbol)
            try:
                for item in scene.visible_symb:
                    try:
                        if item.is_singleton:
                            self.actions[
                                    item.__class__.__name__].setEnabled(False)
                    except (AttributeError, KeyError) as error:
                        LOG.debug(str(error))
            except AttributeError:
                pass
        else:
            # Only one selected item
            selection, = selection
            for action in self.actions.keys():
                self.actions[action].setEnabled(False)
            for action in getattr(selection, 'allowed_followers', []):
                try:
                    self.actions[action].setEnabled(True)
                except KeyError:
                    pass
                    #LOG.debug('No menu item for symbol "' + action + '"')


class SDL_Scene(QGraphicsScene):
    ''' Main graphic scene (canvas) where the user can place SDL symbols '''
    # Signal to be emitted when the scene is left (e.g. UP button)
    scene_left = Signal()
    context_change = Signal()
    word_under_cursor = Signal(str)

    def __init__(self, context='process', readonly=False):
        ''' Create a Scene for a given context:
            process, procedure, composite state, clipboard, etc.
            Design note: creating subclasses per context was evaluated but
            rejected - there are too few behavioural differences between them
            Creating tons of files / classes is not right. Keep it simple.
            "readonly" is a command line argument that allows to prevent some
            scenes to be modified by the user.
        '''
        super(SDL_Scene, self).__init__()
        # Reference to the parent scene
        self.parent_scene = None
        # mode can be "idle", "wait_connection_source", "select_items",
        # "wait_next_connection_point", "wait_placement"
        self.mode = 'idle'
        self.context = context
        self.allowed_symbols = ACTIONS[context]
        self.readonly = readonly
        self.set_readonly(readonly)
        # Configure the action menu
        all_possible_actions = set()
        for action in ACTIONS.values():
            all_possible_actions |= set(action)
        self.actions = {action.__name__: partial(self.add_symbol, action)
                for action in all_possible_actions}

        # Create a stack for handling undo/redo commands
        # (defined in undoCommands.py)
        self.undo_stack = QUndoStack(self)
        # buttonSelected is used to set which symbol to draw
        # on next scene click (see mousePressEvent)
        self.button_selected = None
        self.setBackgroundBrush(QBrush(QImage(':icons/texture.png')))
        self.messages_window = QListWidget()  # default
        self.click_coordinates = None
        self.orig_pos = None
        # When connecting symbols, store list of intermediate points
        self.edge_points = []   # type is List[QPointF] in scene coordinates
        self.temp_lines = []    # type is List[QGraphicsLineItem]
        self.process_name = 'opengeode'
        # Scene name is used to update the tab window name when scene changes
        self.name = ''
        # search_item/search_pattern are used for search/replace function
        self.search_item = None
        self.search_pattern = None
        # Selection rectangle when user clicks on the scene and moves mouse
        self.select_rect = None
        # Keep a list of composite states: {'stateName': SDL_Scene}
        self._composite_states = {}
        # Keep a track of highlighted symbols: { symbol: brush }
        self.highlighted = {}
        self.refresh_requested = False
        # Flag indicating the presence of unsolved semantic errors in the model
        self.semantic_errors = False

    def close(self):
        ''' close function is needed by py.test-qt '''
        pass

    def set_readonly(self, readonly=True):
        ''' Set the current scene as read-only, discard all new actions '''
        if self.context == 'process' and readonly:
            # only applies to 1st level hierarchy (process) allowing to have
            # unmodifiable list of DCL and STATES at the 1st level of hierarchy
            ACTIONS[self.context] = []
            #self.allowed_symbols = [] if readonly else ACTIONS[self.context]

    def is_aggregation(self):
        ''' Determine if the current scene is a state aggregation, i.e. if
        if contains only floating states without children
        '''
        for each in self.visible_symb:
            if each.hasParent:
                return False
            if not isinstance(each, State):
                # At the moment do not support Text Areas
                return False
            if any(child for child in each.childSymbols()
                    if isinstance(child, (Input, ContinuousSignal))):
                return False
        return True


    @property
    def visible_symb(self):
        ''' Return the visible items of a scene '''
        return (it for it in self.items() if it.isVisible() and
                isinstance(it, Symbol))


    @property
    def editable_texts(self):
        ''' Return all EditableText areas of a scene '''
        return (it for it in self.items() if it.isVisible() and
                isinstance(it, EditableText))


    @property
    def floating_symb(self):
        ''' Return the top level floating items of a scene '''
        return (it for it in self.visible_symb if not it.hasParent)


    @property
    def processes(self):
        ''' Return visible processes components of the scene '''
        return (it for it in self.visible_symb
                if (isinstance(it, Process) and not isinstance(it, Procedure))
                or isinstance(it, ProcessType))


    @property
    def procedures(self):
        ''' Return visible procedures components of the scene '''
        return (it for it in self.visible_symb if isinstance(it, Procedure))


    @property
    def states(self):
        ''' Return visible state components of the scene '''
        return (it for it in self.visible_symb if isinstance(it, State))


    @property
    def texts(self):
        ''' Return visible text areas components of the scene '''
        return (it for it in self.visible_symb if isinstance(it, TextSymbol))


    @property
    def procs(self):
        ''' Return visible procedure declaration components of the scene '''
        return (it for it in self.visible_symb if isinstance(it, Procedure))


    @property
    def start(self):
        ''' Return visible start components of the scene '''
        return (it for it in self.visible_symb if isinstance(it, Start))


    @property
    def floating_labels(self):
        ''' Return visible floating label components of the scene '''
        return (it for it in self.floating_symb if isinstance(it, Label))


    @property
    def returns(self):
        ''' Return visible return components of the scene '''
        return (it for it in self.visible_symb if isinstance(it,
                                                              ProcedureStop))


    @property
    def composite_states(self):
        ''' Return states that contain a composite part '''
        # Update the list first
        for each in self.states:
            if each.is_composite() and \
                  each.nested_scene not in self._composite_states.values():
                self._composite_states[str(each).split()[0].lower()] = \
                                                            each.nested_scene
        return self._composite_states


    @composite_states.setter
    def composite_states(self, value):
        ''' Attribute setter '''
        self._composite_states = value


    @property
    def all_nested_scenes(self):
        ''' Return all nested scenes, recursively '''
        for each in self.visible_symb:
            if each.nested_scene and isinstance(each.nested_scene, SDL_Scene):
                yield each.nested_scene
                for sub in each.nested_scene.all_nested_scenes:
                    yield sub


    @property
    def path(self):
        ''' Get the path to the current scene as a list
        e.g. ['BLOCK a', 'PROCESS b', ...]
        '''
        if not self.parent_scene:
            return [self.name[0:-3]]
        return self.parent_scene.path + [self.name[0:-3]]


    @property
    def selected_symbols(self):
        ''' Generate the list of selected symbols (excluding grabbers) '''
        for selection in self.selectedItems():
            if isinstance(selection, Symbol):
                yield selection
            elif isinstance(selection, Cornergrabber):
                yield selection.parent


    def quit_scene(self):
        ''' Called in case of scene switch (e.g. UP button) '''
        pass


    def render_everything(self, ast):
        ''' Render a process and its children scenes, recursively '''
        already_created = []

        def recursive_render(content, dest_scene):
            ''' Process the rendering in scenes and nested scenes '''
            if isinstance(content, ogAST.Process):
                # XXX - should be set when entering the process
                self.process_name = ast.processName

            try:
                # Render top-level items and their children:
                for each in Renderer.render(content, dest_scene):
                    G_SYMBOLS.add(each)
                # Refreshing the scene may result in resizing some symbols
                dest_scene.refresh()
                # Once everything is rendered, adjust position of each
                # symbol to the value from the AST (positions may be
                # slightly altered by the reshaping functions)
                def fix_pos_from_ast(symbol):
                    try:
                        if(symbol.ast.pos_x is not None
                                and symbol.ast.pos_y is not None):
                            relpos = symbol.mapFromScene(symbol.ast.pos_x,
                                                         symbol.ast.pos_y)
                            if not symbol.hasParent:
                                symbol.pos_x = symbol.ast.pos_x
                                symbol.pos_y = symbol.ast.pos_y
                            else:
                                symbol.position += relpos
                            symbol.update_connections()
                            # Update_position is called here because it
                            # is not possible to be sure that the
                            # positionning stored in the file will be
                            # rendered correctly on the host plaform.
                            # Font rendering may cause slight differences
                            # between Linux and Windows for example.
                            symbol.update_position()
                        else:
                            # No CIF coordinates: fix COMMENT position
                            if isinstance(symbol, genericSymbols.Comment):
                                symbol.pos_x = \
                                  symbol.parent.boundingRect().width() + 15
                                symbol.pos_y = 0
                            if not symbol.hasParent:
                                sc_br = dest_scene.itemsBoundingRect()
                                sy_br = symbol.mapRectToScene(
                                            symbol.boundingRect() |
                                            symbol.childrenBoundingRect())
                                symbol.pos_x += (sc_br.width() - sy_br.x())
                    except AttributeError as err:
                        # no AST, ignore (e.g. Connections, Cornergrabbers)
                        pass
                        #LOG.debug("[render everything] " + str(err))
                    else:
                        # Recursively fix pos of sub branches and followers
                        for branch in (elm for elm in symbol.childSymbols()
                                   if isinstance(elm,
                                         genericSymbols.HorizontalSymbol)):
                            fix_pos_from_ast(branch)
                        fix_pos_from_ast(symbol.next_aligned_symbol())
                        fix_pos_from_ast(symbol.comment)
                for each in dest_scene.floating_symb:
                    fix_pos_from_ast(each)
            except TypeError:
                LOG.error(traceback.format_exc())

            # Render nested scenes, recursively:
            for each in (item for item in dest_scene.visible_symb
                         if item.nested_scene):
                LOG.debug(u'Recursive scene: ' + str(each))
                if isinstance(each.nested_scene, ogAST.CompositeState) \
                        and (not each.nested_scene.statename
                             or each.nested_scene in already_created):
                    # Ignore nested state scenes that already exist
                    LOG.debug('Subscene "{}" ignored'.format(str(each)))
                    continue
                subscene = \
                        self.create_subscene(each.context_name,
                                             dest_scene)

                already_created.append(each.nested_scene)
                subscene.name = str(each)
                LOG.debug('Created scene: {}'.format(subscene.name))
                recursive_render(each.nested_scene.content, subscene)
                each.nested_scene = subscene

            # Make sure all composite states are initially up to date
            # (Needed for the symbol shape to have dashed lines)
            for each in dest_scene.states:
                if str(each).lower() in \
                        dest_scene.composite_states.keys():
                    each.nested_scene = dest_scene.composite_states[
                                                         str(each).lower()]

            # Readonly user flag
            if dest_scene.context == 'process' and dest_scene.readonly:
                for each in dest_scene.editable_texts:
                    each.setTextInteractionFlags(Qt.NoTextInteraction)

        recursive_render(ast, self)


    def refresh(self):
        ''' Scene refresh - make sure it happens only once per cycle '''
        #LOG.debug('scene refresh requested by '
        #          + str(traceback.extract_stack(limit=2)[-2][1:3]))
        if not self.refresh_requested:
            self.refresh_requested = True
            QTimer.singleShot(0, self.scene_refresh)

    def scene_refresh(self):
        ''' Refresh the symbols and connections in the scene '''
        self.refresh_requested = False
        #LOG.debug('scene refresh done')
#       for symbol in self.visible_symb:
#           symbol.updateConnectionPointPosition()
#           symbol.updateConnectionPoints()
        for symbol in self.editable_texts:
            # EditableText refreshing - design explanation:
            # The first one is tricky: at symbol initialization,
            # the bounding rect of the text is computed from the raw
            # text value, without any formatting. However, it can
            # happen that text (especially when a model is loaded)
            # contains highlighted data (bold), which has the effect
            # of making the width of the text in fact wider than
            # the bounding rect. The set_text_alignment function,
            # that is applying the aligment of the text within its
            # bounding rect, can work only if the text width is fixed.
            # It has to set it according to the bounding rect, which,
            # therefore can be too small, and this has the effect of
            # pushing the exceeding character to the next line.
            # The only way to avoid this is to call setTextWidth
            # with the value -1 before the aligment is computed.
            # This has the effect of re-computing the bounding rect
            # and fixing the width issue.
            symbol.setTextWidth(-1)
            #symbol.set_textbox_position()
            symbol.try_resize()
            symbol.set_text_alignment()
            # connect the signal that is emitted when text edit changes word
            symbol.word_under_cursor.connect(self.word_under_cursor.emit)
        for symbol in self.visible_symb:
            symbol.update_connections()


    def set_cursor(self, follower):
        ''' Set the cursor shape depending on the selected menu item '''
        for item in self.items():
            try:
                if follower.__name__ not in item.allowed_followers:
                    item.setCursor(Qt.ForbiddenCursor)
                else:
                    item.setCursor(Qt.PointingHandCursor)
            except AttributeError:
                # if there are items not having allowed_followers
                pass


    def reset_cursor(self):
        ''' Reset the default cursor of an item '''
        for item in self.items():
            try:
                item.setCursor(item.default_cursor)
            except AttributeError:
                pass


    def translate_to_origin(self):
        '''
            Translate all items to coordinate system starting at (0,0),
            in order to avoid negative coordinates
        '''
        try:
            min_x = min(item.scenePos().x() for item in self.visible_symb)
            min_y = min(item.scenePos().y() for item in self.visible_symb)
        except ValueError:
            # No item in the scene
            return 0, 0
        delta_x = -min_x if min_x < 0 else 0
        delta_y = -min_y if min_y < 0 else 0
        for item in self.floating_symb:
            item.pos_x += delta_x
            item.pos_y += delta_y
        return delta_x, delta_y


    def set_selection(self, toolbar):
        ''' When the selection has changed, update menu, etc '''
        toolbar.update_menu(self)
        for item in self.selected_symbols:
            item.grabber.display()


    def syntax_errors(self, symb):
        ''' Parse a symbol and return a list of syntax errors '''
        return symb.check_syntax('\n'.join(Pr.generate(symb, recursive=False)))


    def check_syntax(self, symbol) -> bool:
        ''' Check syntax of a symbol and display a pop-up in case of errors '''
        # return True if syntax errors were found

        errors = self.syntax_errors(symbol)

        if not errors:
            symbol.syntax_error = False
            return False

        for view in self.views():
            errs = []
            for error in errors:
                split = error.split()
                if split[0] == 'line' and len(split) > 1:
                    line_col = split[1].split(':')
                    if len(line_col) == 2:
                        # Get line number and column..to locate error
                        # line_nb, col = line_col
                        errs.append(' '.join(split[2:]))
                    else:
                        errs.append(error)
                else:
                    errs.append(error)
            self.clear_focus()
            msg_box = QMessageBox(view)
            msg_box.setFont(QFont('UbuntuMono', 10))
            msg_box.setIcon(QMessageBox.Warning)
            msg_box.setWindowTitle('OpenGEODE - Syntax Error')
            msg_box.setInformativeText('\n'.join(errs))
            msg_box.setText("Syntax error!")
            msg_box.setStandardButtons(QMessageBox.Discard)
            msg_box.setDefaultButton(QMessageBox.Discard)
            msg_box.exec_()
        # There were syntax errors: force user to fix them
        # by returning True to the caller (TextInteraction), which
        # will keep focus
        symbol.syntax_error = True
        return True
        #symbol.edit_text()


    def global_syntax_check(self, ignore=set()):
        ''' Parse each visible symbol in the current scene and its children
            and check syntax using the parser
            Use a mutable parameter to avoid recursion on already visited
            scenes
        '''
        res = True
        reset = not ignore
        ignore.add(self)
        for each in self.visible_symb:
            errors = self.syntax_errors(each)
            if errors:
                res = False
            for err in errors:
                split = err.split()
                if split[0] == 'line' and len(split) > 1:
                    line_col = split[1].split(':')
                    if len(line_col) == 2:
                        # get line and col. line must be decremented because
                        # line 1 is the CIF comment which is not visible
                        line_nb, col = line_col
                        line_nb = int(line_nb) - 1
                        split[1] = '{}:{}'.format(line_nb, col)
                pos = each.scenePos()
                split.append (u'in "{}"'.format(str(each)))
                fmt = [[' '.join(split), [pos.x(), pos.y()], self.path]]
                log_errors(self.messages_window, fmt, [], clearfirst=False)

        for each in self.all_nested_scenes:
            if each not in ignore:
                if not each.global_syntax_check():
                    res = False
        if reset:
            ignore.clear()
        return res


    def update_completion_list(self, symbol):
        ''' When text has changed on a symbol, update the data dictionnary '''
        pr_text = '\n'.join(Pr.generate(symbol,
                                        recursive=False,
                                        nextstate=False, cpy=True))
        symbol.update_completion_list(pr_text=pr_text)
        self.context_change.emit()


    def highlight(self, item):
        ''' Highlight a symbol '''
        if item in self.highlighted:
            return
        bound = item.boundingRect()
        center = bound.center().x()
        gradient = QLinearGradient(center, 0, center, bound.height())
        gradient.setColorAt(0, Qt.cyan)
        gradient.setColorAt(1, Qt.white)
        self.highlighted[item] = item.brush()
        item.setBrush(QBrush(gradient))

    def clear_highlight(self, item=None, reset=True):
        ''' Remove the highlighting of one item or all items on the scene '''
        if item in self.highlighted:
            self.setBrush(self.highlighted.pop(item))
        if reset:
            for item, brush in self.highlighted.items():
                item.setBrush(brush)
            self.highlighted = {}


    def find_text(self, pattern):
        ''' Return all symbols with matching text '''
        for item in (symbol for symbol in self.items()
                     if isinstance(symbol, EditableText)
                     and symbol.isVisible()):
            try:
                res = re.search(pattern, str(item), flags=re.IGNORECASE)
            except re.error:
                # invalid pattern
                raise StopIteration
            if res:
                yield item


    def search(self, pattern, replace_with=None, cmd=None):
        ''' Search and replace function ; get next search result with key n
        cmd is a user string from the vi bar that by default for a replace
        is "s" (substittute string) but that can be a different command,
        e.g. "state" to limit the substitution to State components'''
        self.clearSelection()
        self.clear_highlight()
        self.clear_focus()
        if pattern.endswith('\\'):
            # Avoid buggy pattern ending with a single backslash
            pattern += '\\'
        self.search_item = self.find_text(pattern)
        self.search_pattern = pattern
        if replace_with:
            with undoCommands.UndoMacro(self.undo_stack, 'Search and Replace'):
                for item in self.search_item:
                    if(cmd and cmd != "s" and
                        item.parentItem().__class__.__name__.lower()
                                                               != cmd.lower()):
                        # filter symbols based on the user command
                        continue
                    new_string = re.sub(pattern,
                                        replace_with,
                                        str(item),
                                        flags=re.IGNORECASE)
                    undo_cmd = undoCommands.ReplaceText(
                                     item, str(item), new_string)
                    self.undo_stack.push(undo_cmd)
                    item.try_resize()
                    item.parentItem().select()
                    self.update_completion_list(item.parent)
            self.refresh()
        else:
            try:
                item = next(self.search_item)
                item = item.parentItem()
                item.select()
                self.highlight(item)
                item.ensureVisible()
            except StopIteration:
                LOG.info('Pattern not found')


    def delete_selected_symbols(self):
        '''
            Remove selected symbols from the scene, with proper re-connections
        '''
        if self.context == 'process' and self.readonly:
            # with readonly flag, forbid item delettion
            return
        self.undo_stack.beginMacro('Delete items')
        for item in self.selected_symbols:
            if not item.scene():
                # Ignore if item has already been deleted
                # (in case of multiple selection)
                continue
            undo_cmd = undoCommands.DeleteSymbol(item)
            self.undo_stack.push(undo_cmd)
            try:
                item.branchEntryPoint.parent.updateConnectionPointPosition()
                item.branchEntryPoint.parent.updateConnectionPoints()
            except AttributeError:
                pass
        self.undo_stack.endMacro()


    def copy_selected_symbols(self):
        '''
            Create a copy of selected symbols to a buffer (in AST form)
            Called when user presses Ctrl-C
        '''
        self.click_coordinates = None
        try:
            Clipboard.copy(self.selected_symbols)
        except TypeError as error_msg:
            try:
                self.messages_window.addItem(str(error_msg))
            except AttributeError:
                LOG.error(str(error_msg))
            raise


    def cut_selected_symbols(self):
        '''
            Create a copy of selected symbols, then delete them
        '''
        try:
            self.copy_selected_symbols()
        except TypeError:
            LOG.error('Copy error - Cannot cut')
        else:
            self.delete_selected_symbols()


    def paste_symbols(self):
        '''
            Paste previously copied symbols at selection point
        '''
        if self.context == 'process' and self.readonly:
            # with readonly flag, forbid item deletion
            return
        parent = list(self.selected_symbols)
        if len(parent) > 1:
            self.messages_window.addItem(
                    'Cannot paste when several items are selected')
        else:
            parent_item, = parent or [None]
            try:
                new_items = Clipboard.paste(parent_item, self)
            except TypeError as error_msg:
                LOG.error(str(error_msg))
                try:
                    self.messages_window.addItem(str(error_msg))
                except AttributeError:
                    pass
            else:
                self.undo_stack.beginMacro('Paste')
                for item in new_items:
                    # Allow pasting inputs when input is selected
                    # Same for decision answers and connections
                    if(isinstance(parent_item, genericSymbols.HorizontalSymbol)
                            and type(parent_item) == type(item)):
                        parent_item = parent_item.parentItem()

                    undo_cmd = undoCommands.InsertSymbol(item, parent_item,
                            pos=None if parent_item
                                     else self.click_coordinates or item.pos())

                    self.undo_stack.push(undo_cmd)
                    if parent_item:
                        parent_item = item
                    else:
                        G_SYMBOLS.add(item)
                    item.cam(item.pos(), item.pos())
                self.undo_stack.endMacro()
                self.refresh()
        self.selectionChanged.emit()


    def sdl_to_statechart(self, basic=True, view=None, ast=None):
        ''' Create a graphviz representation of the SDL model 
            Optionally take a QGraphicsView to use as parent for modals '''
        if ast is None:
            pr_raw = Pr.parse_scene(self)
            pr_data = str('\n'.join(pr_raw))
            ast, _, err = ogParser.parse_pr(string=pr_data)
            self.semantic_errors = True if err else False
        if len(ast.processes) == 1:
            process_ast, = ast.processes
        elif len(ast.process_types) == 1:
            process_ast, = ast.process_types
        else:
            LOG.debug('No statechart to render (no process or process type)')
            return None
        try:
            process_ast.input_signals = \
                    sdlSymbols.CONTEXT.processes[0].input_signals
        except IndexError:
            try:
                process_ast.input_signals = \
                    view.context_history[0].processes[0].input_signals
            except (AttributeError, IndexError):
                # No process context, eg. when called from cmd line
                # in that case ast was provided in the parameters
                LOG.debug("Statechart rendering: no CONTEXT.processes[0]")

        # Flatten nested states (no, because neato does not support it,
        # dot supports only vertically-aligned states, and fdp does not
        # support curved edges and is buggy with pygraphviz anyway)
        # Helper.flatten(process_ast)
        return Statechart.create_dot_graph(process_ast, basic,
                                           scene=self, view=view)


    def export_branch_to_picture(self, symbol, filename, doc_format):
        ''' Save a symbol and its followers to a file '''
        temp_scene = SDL_Scene(context=self.context)
        temp_scene.messages_window = self.messages_window
        self.clearSelection()
        self.clear_highlight()
        symbol.select()
        try:
            self.copy_selected_symbols()
            temp_scene.paste_symbols()
            temp_scene.export_img(filename, doc_format)
        except AttributeError:
            pass


    def export_img(self, filename=None, doc_format='png', split=False):
        ''' Save the scene as a PNG/SVG or PDF document
            If specified, split the diagram in multiple files, one
            per top-level floating item
        '''
        if not filename:
            return

        if split:
            # Save in multiple files
            index = 0
            for item in self.floating_symb:
                name = '{}-{}'.format(filename, str(index))
                LOG.info('Saving {ext} file: {name}.{ext}'
                         .format(ext=doc_format, name=name))
                self.export_branch_to_picture(item, name, doc_format)
                index += 1

        if filename.split('.')[-1] != doc_format:
            filename += '.' + doc_format

        self.clearSelection()
        self.clear_highlight()
        self.clear_focus()
        # Copy in a different scene to get the smallest rectangle
        # (except statecharts, they are already optimal)
        if self.context != "statechart":
            other_scene = SDL_Scene(context=self.context)
            other_scene.messages_window = self.messages_window
            other_scene.setBackgroundBrush(QBrush())
            for each in self.floating_symb:
                each.select()
                try:
                    self.copy_selected_symbols()
                except AttributeError as err:
                    LOG.debug(str(traceback.format_exc()))
                    LOG.error(str(err))
                other_scene.paste_symbols()
                other_scene.scene_refresh()
                each.select(False)
            rect = other_scene.sceneRect()
        else:
            # remove the background
            self.setBackgroundBrush(QBrush())
            self.scene_refresh()
            rect = self.sceneRect()

        # enlarge the rect to fit extra pixels due to antialiasing
        rect.adjust(-5, -5, 5, 5)
        if doc_format == 'png':
            device = QImage(rect.size().toSize(), QImage.Format_ARGB32)
            device.fill(Qt.transparent)
        elif doc_format == 'svg':
            device = QtSvg.QSvgGenerator()
            device.setFileName(filename)
            device.setTitle('OpenGEODE SDL Diagram')
            device.setSize(rect.size().toSize())
        elif doc_format == 'pdf':
            device = QPrinter()
            device.setOutputFormat(QPrinter.PdfFormat)
            device.setPaperSize(
                    rect.size().toSize(), QPrinter.Point)
            device.setFullPage(True)
            device.setOutputFileName(filename)
        else:
            LOG.error('Output format not supported: ' + doc_format)
        painter = QPainter(device)
        if self.context == 'statechart':
            self.render(painter, source=rect)
        else:
            other_scene.scene_refresh()
            other_scene.render(painter, source=rect)
        try:
            device.save(filename)
        except AttributeError:
            # Due to inconsistencies in Qt API - only QImage has the save
            pass
        if painter.isActive():
            painter.end()


    def clear_focus(self):
        ''' Clear focus from any item on the scene '''
        try:
            self.focusItem().clearFocus()
        except AttributeError:
            # if no focus item
            pass


    def symbol_near(self, pos, dist=5, selectable_only=True):
        ''' If any, returns symbol around pos '''
        items = self.items(
                QRectF(pos.x() - dist, pos.y() - dist, 2 * dist, 2 * dist))
        for item in items:
            if((selectable_only and item.flags() &
                    QGraphicsItem.ItemIsSelectable)
                    or not selectable_only):
                return item.parent if isinstance(item, Cornergrabber) else item


    def can_insert(self, pos, item_type):
        ''' Check if we can add an item type at a given position '''
        parent_item = self.symbol_near(pos)
        if not parent_item:
            # No symbol at the given position
            if item_type.needs_parent:
                raise TypeError(str(item_type.__name__) + ' needs a parent')
            else:
                return None
        else:
            # Check if item as pos accepts item type as follower
            if item_type.__name__ in parent_item.allowed_followers:
                return parent_item
            else:
                raise TypeError(parent_item.__class__.__name__ +
                                ' symbol cannot be followed by ' +
                                item_type.__name__)


    def create_subscene(self, context, parent=None):
        ''' Create a new SDL scene, e.g. for nested symbols '''
        subscene = SDL_Scene(context=context, readonly=self.readonly)
        subscene.messages_window = self.messages_window
        subscene.parent_scene = parent
        subscene.context_change.connect(self.context_change.emit)
        subscene.word_under_cursor.connect(self.word_under_cursor.emit)
        return subscene


    def place_symbol(self, item_type, parent, pos=None, rect=None):
        ''' Draw a symbol on the scene '''
        item = item_type()
        if rect is not None:
            # Optionally size the new item
            item.set_shape(rect.width(), rect.height())
        # Add the item to the scene
        if item not in self.items():
            self.addItem(item)
        # Create Undo command (makes the call to the insert_symbol function):
        undo_cmd = undoCommands.InsertSymbol(item=item, parent=parent, pos=pos)
        self.undo_stack.push(undo_cmd)
        # If no item is selected (e.g. new STATE), add it to the scene
        if not parent:
            G_SYMBOLS.add(item)

        if item_type == Decision:
            # When creating a new decision, add two default answers
            self.place_symbol(item_type=DecisionAnswer, parent=item)
            self.place_symbol(item_type=DecisionAnswer, parent=item)
        elif item_type in (Procedure, State, Process):
            # Create a sub-scene for clickable symbols
            item.nested_scene = \
                    self.create_subscene(item_type.__name__.lower(), self)

        self.clearSelection()
        self.clear_highlight()
        self.clear_focus()
        item.select()
        item.cam(item.pos(), item.pos())
        # When item is placed, immediately set focus to input text
        item.edit_text()

        for view in self.views():
            view.view_refresh()
            view.ensureVisible(item)
        return item



    def add_symbol(self, item_type):
        ''' Add a symbol, or postpone until a parent symbol is selected  '''
        try:
            # If an item is selected or if its text has focus,
            # use it as parent item for the newly inserted item
            selection, = (list(self.selected_symbols) or
                          [self.focusItem().parentItem()])
            with undoCommands.UndoMacro(self.undo_stack, 'Place Symbol'):
                self.place_symbol(item_type=item_type, parent=selection)
        except (ValueError, AttributeError):
            # Menu item clicked but no symbol selected
            # -> store until user clicks on the scene
            self.messages_window.clear()
            self.messages_window.addItem(
                    'Click on the scene to place the symbol')
            self.button_selected = item_type
            if item_type == Connection:
                self.mode = 'wait_connection_source'
            else:
                self.mode = 'wait_placement'
            self.set_cursor(item_type)
            return None

    def border_point(self, symb, point):
        ''' Find the closest point on the border of a symbol '''
        rect = symb.sceneBoundingRect()
        center = rect.center()
        h_dist = min(point.y() - rect.y(),
                     rect.y() + rect.height() - point.y())
        v_dist = min(point.x() - rect.x(),
                     rect.x() + rect.width() - point.x())
        res = QPointF()
        res.setX(symb.pos_x
                if point.x() <= center.x()
                else symb.pos_x + symb.boundingRect().width())
        res.setY(symb.pos_y
                if point.y() <= center.y()
                else symb.pos_y + symb.boundingRect().height())
        if h_dist < v_dist:
            res.setX(point.x())
        else:
            res.setY(point.y())
        return res

    # pylint: disable=C0103
    def mousePressEvent(self, event):
        '''
            Handle mouse click on the scene:
            1) If a symbol was selected in the menu, place it in the scene
            2) Otherwise store the coordinates, in which case if the user does
               a paste action with floating items, they will be placed there.
            3) If there is no object at click coordinates, enter the
               selection mode. When mouse is released, check the selection
               rectangle. If no object is selected, open a pop-up menu to
               insert a new symbol, based on the scene context
        '''
        self.reset_cursor()
        # First propagate event to symbols for specific treatment
        super(SDL_Scene, self).mousePressEvent(event)
        # Store mouse coordinates as possible paste position
        self.click_coordinates = event.scenePos()
        # Enter state machine
        if self.mode == 'idle' and event.button() == Qt.LeftButton:
            # Idle mode: click triggers selection square
            nearby_connection = self.symbol_near(event.scenePos(),
                                                 selectable_only=False)
            connection_selected = False
            if isinstance(nearby_connection, Connection):
                # Click near a connection - forward the event to it
                # (some connections like statechart Edges can react)
                nearby_connection.mousePressEvent(event)
                connection_selected = True
            symb = self.symbol_near(event.scenePos(), dist=1)
            if not symb:
                self.mode = 'select_items'
                self.orig_pos = event.scenePos()
                self.select_rect = self.addRect(
                        QRectF(self.orig_pos, self.orig_pos))
                if self.context == 'statechart' and not connection_selected:
                    # Specific treatment for statecharts - should subclass
                    for item in self.items():
                        # Remove all Edges control points from the scene
                        try:
                            item.bezier_set_visible(False)
                        except AttributeError:
                            pass
            elif symb.user_can_connect and symb.in_start_zone(event.pos().toPoint()):
                # TODO check if symbol can have more than
                # one connection if there is already one, if start
                # and end can be on the same symbol, etc.
                # DISABLE CONNECTIONS FOR NOW
                pass
#               self.mode = 'wait_next_connection_point'
#               click_point = event.scenePos()
#               point = self.border_point(symb, click_point)
#               self.edge_points = [point]
#               self.temp_lines.append(self.addLine(point.x(),
#                                                   point.y(),
#                                                   click_point.x(),
#                                                   click_point.y()))
#               self.connection_start = symb

        elif self.mode == 'wait_placement':
            try:
                parent = self.can_insert(event.scenePos(),
                                         self.button_selected)
            except TypeError as err:
                self.messages_window.addItem(str(err))
            else:
                with undoCommands.UndoMacro(self.undo_stack, 'Place Symbol'):
                    item = self.place_symbol(
                            item_type=self.button_selected,
                            parent=parent,
                            pos=event.scenePos() if not parent else None)
            # self.button_selected = None
            self.mode = 'idle'
        elif self.mode == 'wait_connection_source':
            # Check location, and if ok:
            self.mode = 'wait_next_connection_point'
            # if not OK, reset and:
            self.mode = 'idle'

    # pylint: disable=C0103
    def mouseMoveEvent(self, event):
        ''' Handle Click + Mouse move, based on the mode '''
        if(event.buttons() == Qt.NoButton and
            self.mode != 'wait_next_connection_point') or self.mode == 'idle':
            return super(SDL_Scene, self).mouseMoveEvent(event)
        elif self.mode == 'select_items':
            rect = QRectF(self.orig_pos, event.scenePos())
            self.select_rect.setRect(rect.normalized())
        elif self.mode == 'wait_next_connection_point':
            # Update the line
            line = self.temp_lines[-1].line()
            self.temp_lines[-1].setLine(line.x1(),
                                        line.y1(),
                                        event.scenePos().x(),
                                        event.scenePos().y())

    def quick_menu(self, pos, rect):
        ''' Add actions on the fly to the context-dependent menu that is
        displayed when the user draws a box on the screen '''
        menu       = QMenu('Select item to add')
        singletons = (i.__class__ for i in self.visible_symb if i.is_singleton)
        candidates = filter(lambda x: not x.needs_parent
                                      and not x in singletons,
                            ACTIONS.get(self.context, []))

        def add_symbol(sort, rect):
            size = rect if sort.default_size == "any" else None
            symb = self.place_symbol(sort, parent=None, pos=rect.topLeft(),
                                     rect=size)

        def setup_action(sort):
            name   = sort.__name__
            icon   = QIcon(':icons/{}.png'.format(name.lower()))
            action = menu.addAction(icon, name)
            action.triggered.connect(partial(add_symbol,
                                             sort,
                                             rect=rect))
        if list(map(setup_action, candidates)):
            menu.exec_(pos)

    def cancel(self):
        ''' Return to idle mode, reset current actions '''
        try:
            self.select_rect.hide()
        except AttributeError:
            # there may be none
            pass
        for each in self.temp_lines:
            each.setVisible(False)
        self.mode = 'idle'

    # pylint: disable=C0103
    def mouseReleaseEvent(self, event):
        if self.mode == 'select_items':
            found = False
            rect = self.select_rect.rect()
            self.clear_highlight()
            for item in self.items(rect, mode=Qt.ContainsItemBoundingRect):
                try:
                    item.select()
                    self.highlight(item)
                except AttributeError:
                    pass
                else:
                    found = True
            if not found and rect.width() > 20 and rect.height() > 20:
                # No items to select, so propose a context dependent menu
                self.quick_menu(event.screenPos(), rect)
            #self.removeItem(self.select_rect)
            # stop with removeItem, it provokes segfault
            self.cancel()
        elif self.mode == 'wait_next_connection_point':
            point = event.scenePos()
            previous = self.edge_points[-1]
            if abs(point.x() - previous.x()) < 15:
                point.setX(previous.x())
            if abs(point.y() - previous.y()) < 15:
                point.setY(previous.y())
            symb = self.symbol_near(point, dist=1)
            if previous != point:
                # Draw a temporary line to the scene
                current_line = self.temp_lines[-1]
                line = current_line.line()
                current_line.setLine(line.x1(), line.y1(),
                                          point.x(), point.y())
                self.edge_points.append(point)
                self.temp_lines.append(self.addLine(point.x(),
                                                    point.y(),
                                                    point.x(),
                                                    point.y()))
            # Decide if the connection is valid, create it accordingly
            valid = (symb and symb.__class__.__name__
                     in self.connection_start._conn_sources and
                     self.connection_start.__class__.__name__
                     in symb._conn_targets and
                     len(self.edge_points) > 2)
            if symb and valid:
                nb_segments = len(self.edge_points) - 1
                for each in self.temp_lines[-nb_segments:]:
                    # check lines that collide with the source or dest TODO
                    pass
                # Clicked on a symbol: create the actual connector
                connector = Channel(parent=self.connection_start, child=symb)
                connector.start_point = self.edge_points[0]
                connector.middle_points = self.edge_points[1:-1]
                connector.end_point = self.border_point(symb, point)
                self.cancel()

        super(SDL_Scene, self).mouseReleaseEvent(event)


    # pylint: disable=C0103
    def keyPressEvent(self, event):
        ''' Handle keyboard: Delete, Undo/Redo '''
        super(SDL_Scene, self).keyPressEvent(event)
        if event.matches(QKeySequence.Delete) and self.selectedItems():
            self.delete_selected_symbols()
            self.clearSelection()
            self.clear_highlight()
            self.clear_focus()
        elif event.key() == Qt.Key_Escape:
            self.cancel()
        elif event.matches(QKeySequence.Undo):
            if not isinstance(self.focusItem(), EditableText):
                LOG.debug('UNDO ' + self.undo_stack.undoText())
                self.undo_stack.undo()
                self.clearSelection()
                self.clear_highlight()
                self.refresh()
                # Emit a selection change to make sure the toolbar is updated
                # (e.g. when Undoing a Place START symbol)
                self.selectionChanged.emit()
                self.clear_focus()
        elif event.matches(QKeySequence.Redo):
            if not isinstance(self.focusItem(), EditableText):
                LOG.debug('REDO ' + self.undo_stack.redoText())
                self.undo_stack.redo()
                self.clearSelection()
                self.clear_highlight()
                self.refresh()
                self.clear_focus()
                # Emit a selection change to make sure the toolbar is updated
                self.selectionChanged.emit()
        elif event.matches(QKeySequence.Copy):
            if not isinstance(self.focusItem(), EditableText):
                try:
                    self.copy_selected_symbols()
                except TypeError:
                    LOG.error('Cannot copy')
        elif event.matches(QKeySequence.Cut):
            self.cut_selected_symbols()
        elif event.matches(QKeySequence.Paste):
            if not isinstance(self.focusItem(), EditableText):
                self.paste_symbols()
                self.refresh()
                self.clear_focus()
        elif event.key() == Qt.Key_N:
            # n to select the next item in a search (vim mode)
            if self.focusItem():
                # Only active when no item has keyboard focus
                return
            try:
                self.clearSelection()
                self.clear_highlight()
                item = next(self.search_item)
                item = item.parentItem()
                item.select()
                self.highlight(item)
                item.ensureVisible()
            except StopIteration:
                LOG.info('No more matches')
                self.search(self.search_pattern)
            except AttributeError as err:
                LOG.info('No search pattern. Use "/pattern"')
        elif (event.key() == Qt.Key_J and
                event.modifiers() == Qt.ControlModifier):
            # Debug mode
            for selection in self.selected_symbols:
                LOG.info(str(selection))
                LOG.info('Position: ' + str(selection.pos()))
                LOG.info('ScenePos: ' + str(selection.scenePos()))
                LOG.info('BoundingRect: ' + str(selection.boundingRect()))
                #LOG.info('ChildrenList: ' + str(selection.childItems()))
                LOG.info('ChildrenBoundingRect: ' +
                        str(selection.childrenBoundingRect()))
                pprint.pprint(selection.__dict__, None, 2, 1)
            code.interact('type your command:', local=locals())


class SDL_View(QGraphicsView):
    ''' Main graphic view used to display the SDL scene and handle zoom '''
    # signal to ask the main application that a new scene is needed
    need_new_scene = Signal()
    update_asn1_dock = Signal(ogAST.AST)
    # When changing scene the data dictionary has to be updated
    update_datadict = Signal()

    def __init__(self, scene):
        ''' Create the SDL view holding the scene '''
        super(SDL_View, self).__init__(scene)
        self.wrapping_window = None
        # self.messages_window = None
        self.messages_window = QListWidget()  # default
        self.mode = ''
        self.phantom_rect = None
        self.filename = ''
        self.orig_pos = None
        # mouse_pos is used to handle screen scrolling with middle mouse button
        self.mouse_pos = None
        # Up button allows to move from one scene to another
        self.up_button = None
        # Toolbar with the icons of the SDL symbols
        self.toolbar = None
        # Scene stack (used for nested symbols)
        self.scene_stack = []
        # Set of PR files that are not saved back (e.g. system structure)
        self.readonly_pr = None
        # Context history referencing the AST entry corresponding to the scene
        # Used when navigating between scene with up/down button to update
        # the CONTEXT parameter in sdlSymbols - used for autocompletion
        self.context_history = []
        # Special scene for the Lander module
        self.lander_scene = SDL_Scene(context='lander')
        # Do not initialize the lander now - only if needed
        self.lander = None
        # handle view refresh - once per cycle only
        self.refresh_requested = False
        # Flag indicating that something changed on the model since last time
        # user clicked on the Check Model button
        self.something_changed = True

    top_scene = lambda self: (self.scene_stack[0][0] if self.scene_stack
                              else self.scene())

    is_model_clean = lambda self: not any(not sc.undo_stack.isClean() for sc in
                 chain([self.top_scene()], self.top_scene().all_nested_scenes))

    def change_cleanliness(self, idx):
        ''' When something changed on the scene, notify the view
        via the "something_changed" variable, used to monitor if
        something changed since the last model check. This function is called
        via a signal sent by the undo stack of the scene (indexChanged)'''
        self.something_changed = True

    def set_toolbar(self):
        ''' Define the toolbar depending on the context '''
        self.toolbar.set_actions(
                bar_items=ACTIONS.get(self.scene().context, []))

        # Connect toolbar actions
        self.scene().selectionChanged.connect(partial(
                                    self.scene().set_selection, self.toolbar))
        for item in self.toolbar.actions.keys():
            self.toolbar.actions[item].triggered.connect(
                                                   self.scene().actions[item])
        self.toolbar.update_menu(self.scene())

    # pylint: disable=C0103
    def keyPressEvent(self, event):
        ''' Handle keyboard: Zoom, open/save diagram, etc. '''
        if event.matches(QKeySequence.ZoomOut):
            self.scale(0.8, 0.8)
            # Make sure the scene is resized when zooming in/out
            self.update_phantom_rect()
        elif event.matches(QKeySequence.ZoomIn) or \
           (event.key() == Qt.Key_Plus
            and event.modifiers() == Qt.ControlModifier | Qt.ShiftModifier):
            self.scale(1.2, 1.2)
            # Make sure the scene is resized when zooming in/out
            self.update_phantom_rect()
        elif event.key() == Qt.Key_Q and event.modifiers() == Qt.ControlModifier:
            # Reset zoom with Ctrl-Q
            self.resetTransform()
        elif event.matches(QKeySequence.Save):
            self.save_diagram()
        elif event.key() == Qt.Key_F3 or (event.key() == Qt.Key_G and
                event.modifiers() == Qt.ControlModifier):
            # F3 or Ctrl-G to generate Ada code
            self.generate_ada()
        elif event.key() == Qt.Key_F6 or (event.key() == Qt.Key_K and
                event.modifiers() == Qt.ControlModifier):
            # F6 or Ctrl-Shift-A to generate Ada code with QGen
            self.generate_qgen_ada()
        elif event.key() == Qt.Key_F9 or (event.key() == Qt.Key_L and
                event.modifiers() == Qt.ControlModifier):
            # F7 or Ctrl-Shift-C to generate C code with QGen
            self.generate_qgen_c()
        elif event.key() == Qt.Key_F7:
            self.check_model()
        elif event.key() == Qt.Key_F5:
            self.refresh()
        elif event.matches(QKeySequence.Open):
            self.open_diagram()
        elif event.matches(QKeySequence.New):
            self.new_diagram()
        elif (event.key() == Qt.Key_F12 and
                event.modifiers() == Qt.ControlModifier and
                self.scene() != self.lander_scene):
            self.lander_scene.setSceneRect(0, 0, self.width(), self.height())
            if not self.lander:
                self.lander = Lander.Lander(self.lander_scene)
            horpos = self.horizontalScrollBar().value()
            verpos = self.verticalScrollBar().value()
            self.scene_stack.append((self.scene(), horpos, verpos))
            self.scene().clear_focus()
            self.setScene(self.lander_scene)
            self.up_button.setEnabled(True)
            self.set_toolbar()
            self.lander.play()
        super(SDL_View, self).keyPressEvent(event)

    def refresh(self):
        ''' View refresh - make sure it happens only once per cycle '''
        #LOG.debug('view refresh requested by '
        #          + str(traceback.extract_stack(limit=2)[-2][0:3]))
        if not self.refresh_requested:
            self.refresh_requested = True
            QTimer.singleShot(0, self.view_refresh)

    def view_refresh(self):
        ''' Refresh the complete view '''
        #LOG.debug('view refresh done')
        self.refresh_requested = False
        self.scene().refresh()
        self.setSceneRect(self.scene().sceneRect())
        self.viewport().update()

    def update_phantom_rect(self):
        scene_rect = self.scene().itemsBoundingRect()
        view_size = self.size()
        scene_rect.setWidth(max(scene_rect.width(), view_size.width()))
        scene_rect.setHeight(max(scene_rect.height(), view_size.height()))
        if self.phantom_rect and self.phantom_rect in self.scene().items():
            self.phantom_rect.setRect(scene_rect)
        else:
            self.phantom_rect = self.scene().addRect(scene_rect,
                    pen=QPen(QColor(0, 0, 0, 0)))
        # Hide the rectangle so that it does not collide with the symbols
        self.phantom_rect.hide()
        self.refresh()

    # pylint: disable=C0103
    def resizeEvent(self, event):
        '''
           Called by Qt when window is resized
           Make sure that the scene that is displayed is at least
           of the size of the view, by drawing a transparent rectangle
           Otherwise, the scene is centered on the view, with the size
           of its bounding rect. This is nice in theory, except when
           the user wants to place a symbol at an exact position - in
           that case, the automatic centering is not appropriate.
        '''
        LOG.debug('[QGraphicsView] ResizeEvent')
        self.update_phantom_rect()
        super(SDL_View, self).resizeEvent(event)

    def about_og(self):
        ''' Display the About dialog '''
        QMessageBox.about(self, 'About OpenGEODE',
                'OpenGEODE SDL editor for TASTE\n\n'
                'Version {}\n\n'
                'Copyright (c) 2012-2019 Maxime Perrotin / European Space Agency\n\n'
                'Contact: Maxime.Perrotin@esa.int\n\n'.format(__version__))

    # pylint: disable=C0103
    def wheelEvent(self, wheelEvent):
        '''
            Catch the mouse Wheel event
        '''
        if wheelEvent.modifiers() == Qt.ControlModifier:
            # Google-Earth zoom mode (Zoom with center on the mouse position)
            self.setTransformationAnchor(QGraphicsView.AnchorUnderMouse)
            if wheelEvent.delta() < 0:
                self.scale(0.9, 0.9)
            else:
                self.scale(1.1, 1.1)
            self.setTransformationAnchor(QGraphicsView.AnchorViewCenter)
            # Make sure the scene is resized when zooming in/out
            self.update_phantom_rect()
        else:
            return super(SDL_View, self).wheelEvent(wheelEvent)

    # pylint: disable=C0103
    def mousePressEvent(self, evt):
        '''
            Catch mouse press event to move (when middle button is clicked)
            or to select multiple items
        '''
        # First propagate the click (then scene will receive it first):
        super(SDL_View, self).mousePressEvent(evt)
        try:
            self.toolbar.update_menu(self.scene())
        except AttributeError:
            # If scene has no menu connected (eg. ASN.1 dock..)
            pass
        self.mouse_pos = evt.pos()
        if evt.button() == Qt.MidButton:
            self.mode = 'moveScreen'

    def go_up(self):
        '''
            When Up button is clicked, go up one nested scene level
        '''
        LOG.debug('GO_UP')
        self.scene().clear_focus()
        # Signal to the world that the current scene is left:
        self.scene().scene_left.emit()
        scene, horpos, verpos = self.scene_stack.pop()
        self.setScene(scene)
        self.wrapping_window.setWindowTitle(self.scene().name)
        self.set_toolbar()
        if not self.scene_stack:
            self.up_button.setEnabled(False)
        self.setSceneRect(self.scene().sceneRect())
        self.viewport().update()
        self.horizontalScrollBar().setSliderPosition(horpos)
        self.verticalScrollBar().setSliderPosition(verpos)
        sdlSymbols.CONTEXT = self.context_history.pop()
        self.update_datadict.emit()
        self.scene().undo_stack.cleanChanged.connect(
                lambda x: self.wrapping_window.setWindowModified(not x))
        self.scene().undo_stack.indexChanged.connect(lambda idx :
                    self.change_cleanliness(idx))

    def go_down(self, scene, name=''):
        ''' Enter a nested diagram (procedure, composite state) '''
        # Save context history
        self.context_history.append(sdlSymbols.CONTEXT)
        try:
            subtype, subname = name.split()
        except ValueError as err:
            LOG.debug("[go_down] name split fail (PROCESS TYPE?)" + str(err))
            LOG.info("Can't refine content of a type instance")
            return
        # Get AST of the element that is entered
        if subtype == 'procedure':
            for each in sdlSymbols.CONTEXT.procedures:
                if subname.lower() == each.inputString.lower():
                    sdlSymbols.CONTEXT = each
                    break
            else:
                # Not existing yet - creating the AST context
                new_context = ogAST.Procedure()
                new_context.inputString = subname.lower()
                sdlSymbols.CONTEXT.procedures.append(new_context)
                sdlSymbols.CONTEXT = new_context
        elif subtype == 'state':
            for each in sdlSymbols.CONTEXT.composite_states:
                if subname.lower() == each.statename.lower():
                    sdlSymbols.CONTEXT = each
                    break
            else:
                # Not existing yet - creating the AST context
                new_context = ogAST.CompositeState()
                new_context.statename = subname.lower()
                sdlSymbols.CONTEXT.composite_states.append(new_context)
                sdlSymbols.CONTEXT = new_context
        elif subtype == 'process':
            for each in sdlSymbols.CONTEXT.processes:
                if subname.lower() == each.processName.lower():
                    sdlSymbols.CONTEXT = each
                    break
            else:
                # Not existing yet - creating the AST context
                new_context = ogAST.Process()
                new_context.processName = subname.lower()
                sdlSymbols.CONTEXT.processes.append(new_context)
                sdlSymbols.CONTEXT = new_context
        else:
            LOG.error("Please report BUG: miss support for " + subtype)

        horpos = self.horizontalScrollBar().value()
        verpos = self.verticalScrollBar().value()
        self.scene().name = self.wrapping_window.windowTitle()
        self.scene_stack.append((self.scene(), horpos, verpos))
        self.scene().clear_focus()
        self.setScene(scene)
        self.scene().name = name + '[*]'
        self.wrapping_window.setWindowTitle(self.scene().name)
        self.up_button.setEnabled(True)
        self.set_toolbar()
        self.view_refresh()
        self.scene().scene_left.emit()
        self.update_datadict.emit()
        self.scene().undo_stack.cleanChanged.connect(
                lambda x: self.wrapping_window.setWindowModified(not x))
        self.scene().undo_stack.indexChanged.connect(lambda idx :
                    self.change_cleanliness(idx))

    # pylint: disable=C0103
    def mouseDoubleClickEvent(self, evt):
        ''' Catch a double click - possibly change the scene '''
        super(SDL_View, self).mouseDoubleClickEvent(evt)
        if evt.button() == Qt.LeftButton:
            item = self.scene().symbol_near(self.mapToScene(evt.pos()))
            try:
                if item.allow_nesting:
                    item.double_click()
                    ctx = str(item.context_name)
                    if not isinstance(item.nested_scene, SDL_Scene):
                        msg_box = QMessageBox(self)
                        msg_box.setWindowTitle('Create nested symbol')
                        msg_box.setText('Do you want to create a new sub-{} ?'
                                        '\n\n'
                                        'If you do, you can come back to the '
                                        'current diagram using the up arrow '
                                        'in the menu bar on the top of the '
                                        'screen'
                                        .format(item.context_name))
                        msg_box.setStandardButtons(QMessageBox.Yes |
                                                   QMessageBox.Cancel)
                        msg_box.setDefaultButton(QMessageBox.Yes)
                        ret = msg_box.exec_()
                        if ret == QMessageBox.Yes:
                            item.nested_scene = \
                                self.scene().create_subscene(ctx, self.scene())
                        else:
                            item.edit_text(self.mapToScene(evt.pos()))
                            return
                    self.go_down(item.nested_scene,
                                 name=u"{} {}".format(ctx, str(item)))
                else:
                    # Otherwise, double-click edits the item text
                    item.edit_text(self.mapToScene(evt.pos()))
            except AttributeError as err:
                LOG.debug('Ignoring double click:' + str(err))

    # pylint: disable=C0103
    def mouseMoveEvent(self, evt):
        ''' Handle the screen move when user clicks '''
        if evt.buttons() == Qt.NoButton:
            return super(SDL_View, self).mouseMoveEvent(evt)
        new_pos = evt.pos()
        if self.mode == 'moveScreen':
            diff_x = self.mouse_pos.x() - new_pos.x()
            diff_y = self.mouse_pos.y() - new_pos.y()
            h_scroll = self.horizontalScrollBar()
            v_scroll = self.verticalScrollBar()
            h_scroll.setValue(h_scroll.value() + diff_x)
            v_scroll.setValue(v_scroll.value() + diff_y)
            self.mouse_pos = new_pos
        else:
            return super(SDL_View, self).mouseMoveEvent(evt)

    # pylint: disable=C0103
    def mouseReleaseEvent(self, evt):
        self.mode = ''
        # Adjust scrollbars if diagram got bigger due to a move
        if self.scene().context != 'statechart':
            # Make sure scene size remains OK when adding/moving symbols
            # Avoid doing it when editing texts - it would prevent text
            # selection or cursor move
            if not isinstance(self.scene().focusItem(), EditableText):
                LOG.debug('mouseRelease refresh')
                self.refresh()
        super(SDL_View, self).mouseReleaseEvent(evt)

    def save_as(self):
        ''' Save As function '''
        self.save_diagram(save_as=True)

    def save_diagram(self, save_as=False, autosave=False):
        ''' Save the diagram to a .pr file '''

        if (not self.filename or save_as) and not autosave:
            save_as = True
            self.filename = QFileDialog.getSaveFileName(
                    self, "Save model", ".", "SDL Model (*.pr)")[0]
        if self.filename and self.filename.split('.')[-1] != 'pr':
            self.filename += ".pr"
        filename = ((self.filename or '_opengeode')
                    + '.autosave') if autosave else self.filename

        prj_name = ''.join(
                filename.split(os.path.extsep)[0:-1]).split(os.path.sep)[-1]

        # Need to get the list of .pr (incl e.g. system_structure.pr)
        # for the gpr file
        if len(sdlSymbols.AST.pr_files) > 0:
            first = sdlSymbols.AST.pr_files.pop()
            source_dir = os.path.dirname(first) or '.'
            first_pr = '"' + os.path.basename(first) + '"'
        else:
            source_dir = os.path.dirname(filename) or "."
            first_pr = '"{}"'.format(os.path.basename(filename))

        # other pr files: use relative path to "code" because gprbuild
        # moves to this folder when calling opengeode
        other_pr = ", ".join('"' + os.path.relpath(pr_file, 'code') + '"'
                             for pr_file in sdlSymbols.AST.pr_files)

        template_gpr_sdl = '''project {pr} is
   for Languages use ("SDL");
   for Source_Dirs use (".");
   for Object_Dir use "code";
   for Source_Files use ({first_pr});

   package Naming is
      for Body_Suffix ("SDL") use ".pr";
   end Naming;

   package Compiler is
      for Driver ("SDL") use "opengeode";
      for Object_File_Suffix ("SDL") use ".adb";
      for Leading_Required_Switches ("SDL") use ("--toAda"{other_pr});
    end Compiler;
end {pr};'''.format(pr=prj_name,
                    first_pr=first_pr,
                    other_pr=", " + other_pr if other_pr else "")

        # ASN1 template to be filled with "Ada" or "c"
        template_gpr_asn1 = '''project DataView_{lang} is
   for Languages use ("ASN1");
   for Source_Dirs use ("{source_dir}");
   for Source_Files use ("{firstAsn}");
   for Object_Dir use "code";

   package Naming is
       for Body_Suffix ("ASN1") use ".asn";
   end Naming;

   package Compiler is
       for Driver ("ASN1") use "mono";

       for Leading_Required_Switches ("ASN1") use
         (external("ASN1SCC"),
         "-{lang}",
          "-typePrefix",
          "Asn1Scc"{otherAsn});
   end Compiler;
end DataView_{lang};'''

        #  Template for the Makefile
        template_makefile = '''export ASN1SCC=$(shell which asn1.exe)

all:
\tgprbuild -p -P {prFile}.gpr          # generate Ada code from the SDL model
\tgprbuild -p -P dataview_ada.gpr  # generate Ada code from the ASN.1 model
\tgprbuild -p -P code/{processName}_ada.gpr      # build the Ada code
clean:
\trm -rf obj code'''

        # If the current scene is a nested one, save the top parent
        scene = self.top_scene()

        if not scene:
            LOG.info('No scene - nothing to save')
            return False

        if not autosave:
            self.messages_window.clear()
        # Propose to check semantics if the last check had errors
        syntax_errors = None
        if (not autosave) and self.something_changed:
            #(scene.semantic_errors
            #                 or not self.is_model_clean()):
            msg_box = QMessageBox(self)
            msg_box.setIcon(QMessageBox.Question)
            msg_box.setWindowTitle('OpenGEODE - Check Semantics')
            msg_box.setText("We recommend to make a semantic check of the "
                            "model now.\n\n"
                            "Choose Apply to perform this check "
                            "and Cancel otherwise.")
            msg_box.setStandardButtons(QMessageBox.Apply
                                       | QMessageBox.Cancel)
            msg_box.setDefaultButton(QMessageBox.Apply)
            res = msg_box.exec_()
            if res == QMessageBox.Apply:
                syntex_error = True if self.check_model() == "Syntax Errors" \
                               else False

        # check syntax (if not done) and raise a big warning before saving
        if syntax_errors is True or (syntax_errors is None
                                     and not autosave
                                     and not scene.global_syntax_check()):
            LOG.error('Syntax errors must be fixed NOW '
                      'or you may not be able to reload the model')
            msg_box = QMessageBox(self)
            msg_box.setIcon(QMessageBox.Critical)
            msg_box.setWindowTitle('OpenGEODE - Syntax Error')
            msg_box.setText("Syntax errors were found. It is not advised to "
                            "save the model now, as you may not be able to "
                            "open it again. Are you sure you want to save?")
            msg_box.setStandardButtons(QMessageBox.Save | QMessageBox.Cancel)
            res = msg_box.exec_()
            if res == QMessageBox.Cancel:
                return False

        if not filename and not autosave:
            return False

        else:
            pr_file = QFile(filename)
            pr_path = QFileInfo(pr_file).path()
            pr_file.open(QIODevice.WriteOnly | QIODevice.Text)
            if not autosave and save_as:
                scene.name = 'block {}[*]'.format(''.join(filename
                        .split(os.path.extsep)[0:-1]).split(os.path.sep)[-1])
                if self.scene() == scene:
                    self.wrapping_window.setWindowTitle('{}'
                                                        .format(scene.name))

        # Translate all scenes to avoid negative coordinates
        delta_x, delta_y = scene.translate_to_origin()
        for each in chain([scene], scene.all_nested_scenes):
            dx, dy = each.translate_to_origin()
            if each == self.scene():
                delta_x, delta_y = dx, dy

        pr_raw = Pr.parse_scene(scene, full_model=True
                                       if not self.readonly_pr else False)

        # Read the processs name for the Makefile
        for each in scene.processes:
            if not isinstance(each, ProcessType):
                process_name = str(each.text)
                break

        # Move items back to original place to avoid scrollbar jumps
        for item in self.scene().floating_symb:
            item.pos_x -= delta_x
            item.pos_y -= delta_y

        # Gather list of ASN.1 files (+possibly custom types definitions)
        try:
            firstAsn1File = os.path.basename(ogParser.DV.asn1Files[0])
            source_dir = os.path.relpath\
                    (os.path.dirname(ogParser.DV.asn1Files[0]) or ".")
            otherAsn1Files = [os.path.relpath(path, "code")
                    for path in ogParser.DV.asn1Files[1:]]
        except (AttributeError, IndexError):
            source_dir = "."
            firstAsn1File, otherAsn1Files = "", []

        if ogParser.USER_DEFINED_TYPES:
            newtypesAsn = '{}_newtypes.asn'.format(prj_name)
        else:
            newtypesAsn = ''

        if newtypesAsn:
            if not firstAsn1File:
                firstAsn1File = newtypesAsn
            else:
                otherAsn1Files.append(newtypesAsn)

        asn1Quotes = ['"{}"'.format(name) for name in otherAsn1Files]
        otherAsn = ", ".join(asn1Quotes)

        pr_data = str('\n'.join(pr_raw))
        try:
            pr_file.write(pr_data.encode('utf-8'))
            pr_file.close()
            if not autosave:
                # also create gpr files to compile the model
                with open(pr_path + os.sep + prj_name + '.gpr', 'w') as gpr:
                    gpr.write(template_gpr_sdl)

                if firstAsn1File:
                    # generate gpr files to compile the ASN.1 models
                    with open(pr_path + '/dataview_ada.gpr', 'w') as gpr:
                        gpr.write(template_gpr_asn1
                                .format(source_dir=source_dir,
                                        firstAsn=firstAsn1File,
                                        otherAsn=", " + otherAsn
                                        if otherAsn else "",
                                        lang='Ada'))

                    #  dataview_c.gpr is needed for the simulator
                    with open(pr_path + '/dataview_c.gpr', 'w') as gpr:
                        gpr.write(template_gpr_asn1
                                  .format(source_dir=source_dir,
                                          firstAsn=firstAsn1File,
                                          otherAsn=", " + otherAsn
                                          if otherAsn else "",
                                          lang='c'))

                # and generate a Makefile.project to build everything
                with open(pr_path + '/Makefile.{}'.format(prj_name), 'w') as f:
                    f.write(template_makefile
                            .format(prFile=prj_name,
                                    processName=process_name.lower()))

                self.scene().clear_focus()
                for each in chain([scene], scene.all_nested_scenes):
                    each.undo_stack.setClean()
            else:
                LOG.debug('Auto-saving backup file completed:' + filename)
            return True
        except AttributeError:
            LOG.error('Impossible to save the file')
            return False

    def save_png(self):
        ''' Save the current view as a PNG image '''
        filename = QFileDialog.getSaveFileName(
                self, "Save picture", ".", "Image (*.png)")[0]
        self.scene().export_img(filename, doc_format='png')

    def load_file(self, files):
        ''' Parse a PR file and render it on the scene '''
        #cwd = os.getcwd()
        dir_pool = set(os.path.dirname(each) for each in files)
        if len(dir_pool) != 1:
            LOG.warning('Files are spread in several directories - '
                        'ASN.1 files may not be found')
        else:
            files = [os.path.abspath(each) for each in files]
            os.chdir(dir_pool.pop() or '.')
        try:
            ast, warnings, errors = ogParser.parse_pr(files=files)
        except IOError:
            LOG.error('Aborting: could not open or parse input file')
            sdlSymbols.CONTEXT = ogAST.Block()
            return
        if not ast.processes:
            LOG.error("No PROCESS was parsed in the input file(s)")
            process = ogAST.Process()
            process.processName = "Syntax_Error"
        elif len(ast.processes) == 1:
            process,         = ast.processes
            if not process.instance_of_name:
                self.filename    = process.filename
            elif process.instance_of_ref is not None:
                self.filename    = process.instance_of_ref.filename
            else:
                LOG.error("Unrecoverable parsing errors were detected")
                self.messages_window.addItem("Could not parse model")
                return
            self.readonly_pr = ast.pr_files - {self.filename}
        else:
            # More than one process
            LOG.error("More than one process is not supported")
            return
        try:
            syst, = ast.systems
            block, = syst.blocks
            if block.processes[0].referenced:
                LOG.debug('[Load file] Process is referenced')
                block.processes = [process]
        except ValueError:
            # No System/Block hierarchy, creating single block
            block = ogAST.Block()
            block.processes = [process]
        LOG.debug('Parsing complete. Summary, found ' + str(len(warnings)) +
                ' warnings and ' + str(len(errors)) + ' errors')
        log_errors(self.messages_window, errors, warnings)
        try:
            self.scene().render_everything(block)
        except AttributeError as err:
            LOG.debug("[Rendering] " + str(err))
        self.toolbar.update_menu(self.scene())
        self.scene().name = 'block {}[*]'.format(process.processName)
        self.wrapping_window.setWindowTitle(self.scene().name)
        self.refresh()
        self.centerOn(self.sceneRect().topLeft())
        self.scene().undo_stack.clear()
        # Emit a signal for the application to update the ASN.1 scene
        self.update_asn1_dock.emit(ast)
        # Set AST to be used as data dictionnary and updated on the fly
        sdlSymbols.AST = ast
        sdlSymbols.CONTEXT = block
        self.update_datadict.emit()
        #os.chdir(cwd)

    def open_diagram(self):
        ''' Load one or several .pr file and display the state machine '''
        if not self.new_diagram():
            return
        filenames, _ = QFileDialog.getOpenFileNames(self,
                "Open model(s)", ".", "SDL model (*.pr)")
        if not filenames:
            return
        else:
            self.load_file(filenames)
            self.up_button.setEnabled(False)

    def propose_to_save(self):
        ''' Display a dialog to let the user save his diagram '''
        msg_box = QMessageBox(self)
        msg_box.setWindowTitle('OpenGEODE')
        msg_box.setText("The model has been modified.")
        msg_box.setInformativeText("Do you want to save your changes?")
        msg_box.setStandardButtons(QMessageBox.Save |
                QMessageBox.Discard |
                QMessageBox.Cancel)
        msg_box.setDefaultButton(QMessageBox.Save)
        ret = msg_box.exec_()
        if ret == QMessageBox.Save:
            if not self.save_diagram():
                return False
        elif ret == QMessageBox.Cancel:
            return False
        return True

    def new_diagram(self):
        ''' If model state is clean, reset current diagram '''
        if not self.is_model_clean() and not self.propose_to_save():
            return False
        self.need_new_scene.emit()
        self.scene_stack = []
        self.scene().undo_stack.clear()
        G_SYMBOLS.clear()
        self.scene().process_name = ''
        self.filename = None
        self.readonly_pr = None
        self.wrapping_window.setWindowTitle('block[*]')
        self.set_toolbar()
        return True


    def check_model(self):
        ''' Parse the model and check for warnings and errors '''
        # If the current scene is a nested one, go first to the top parent
        scene = self.top_scene()

        # Keep track of this check - to avoid repeating if user wants to
        # save the model. This flag is set back to True if anything is
        # modified in any scene
        self.something_changed = False

        self.messages_window.clear()
        self.messages_window.addItem("Checking syntax")
        if not scene.global_syntax_check():
            self.messages_window.addItem("Aborted. Fix syntax errors first")
            return "Syntax Errors"
        self.messages_window.addItem("No syntax errors")
        self.messages_window.addItem("Checking semantics")

        if scene.context not in ('process', 'state', 'procedure', 'block'):
            # check can only be done on SDL diagrams
            return "Non-SDL"
        pr_raw = Pr.parse_scene(scene, full_model=True
                                       if not self.readonly_pr else False)
        pr_data = str('\n'.join(pr_raw))
        try:
            if pr_data:
                ast, warnings, errors = ogParser.parse_pr(
                        files=self.readonly_pr,
                        string=pr_data)
                scene.semantic_errors = True if errors else False
                log_errors(self.messages_window, errors, warnings,
                           clearfirst=False)
                self.update_asn1_dock.emit(ast)
                return "Done"
        except Exception as err:
            self.messages_window.addItem("Opengeode bug, PLEASE REPORT: "
                    + str(err))
            LOG.debug(str(traceback.format_exc()))
        return "Syntax Errors"

    def show_item(self, item):
        '''
           Select an item and make sure it is visible - change scene if needed
           Used when user clicks on a warning or error to locate the symbol
        '''
        coord = item.data(Qt.UserRole)
        path = item.data(Qt.UserRole + 1)
        if not coord:
            LOG.debug('Corresponding symbol not found (no coordinates)')
            return

        # Find the scene containing the symbol
        while self.up_button.isEnabled():
            self.go_up()

        for each in path:
            try:
                kind, name = each.split()
            except ValueError as err:
                LOG.error('Cannot locate item: ' + str(each))
                continue
            name = str(name).lower()
            if kind.lower() == 'process':
                for process in self.scene().processes:
                    if str(process).lower() == name:
                        self.go_down(process.nested_scene,
                                     name=u'process {}'.format(name))
                        break
                else:
                    LOG.error('Process {} not found'.format(name))
            elif kind.lower() == 'state':
                for state in self.scene().states:
                    if str(state).lower() == name:
                        self.go_down(state.nested_scene,
                                     name=u'state {}'.format(name))
                        break
                else:
                    LOG.error('Composite state {} not found'.format(name))
            elif kind.lower() == 'procedure':
                for proc in self.scene().procedures:
                    if str(proc).lower() == name:
                        self.go_down(proc.nested_scene,
                                     name=u'procedure {}'.format(name))
                        break
                else:
                    LOG.error('Procedure {} not found'.format(name))

        pos = QPoint(*coord)
        symbol = self.scene().symbol_near(pos=pos, dist=1)
        if symbol:
            self.scene().clearSelection()
            self.scene().clear_highlight()
            self.scene().clear_focus()
            symbol.select()
            self.scene().highlight(symbol)
            self.ensureVisible(symbol)
        else:
            LOG.info('No symbol at given coordinates in the current scene')

    def generate_ada(self):
        ''' Generate Ada code '''
        # If the current scene is a nested one, move to the top parent
        scene = self.top_scene()
        pr_raw = Pr.parse_scene(scene, full_model=True
                                       if not self.readonly_pr else False)
        pr_data = str('\n'.join(pr_raw))
        if pr_data:
            ast, warnings, errors = ogParser.parse_pr(files=self.readonly_pr,
                                                      string=pr_data)
            scene.semantic_errors = True if errors else False
            try:
                process, = ast.processes
            except ValueError:
                process = None
            log_errors(self.messages_window, errors, warnings)
            if len(errors) > 0:
                self.messages_window.addItem(
                        'Aborting: too many errors to generate code')
            else:
                self.messages_window.addItem('Generating Ada code')
                try:
                    AdaGenerator.generate(process)
                    self.messages_window.addItem('Done')
                except (TypeError, ValueError, NameError) as err:
                    err=str(err).encode('utf8')
                    self.messages_window.addItem(
                            'Code generation failed:' + str(err))
                    LOG.debug(str(traceback.format_exc()))

    def generate_qgen_ada(self):
        ''' Generate Ada code using QGen '''
        # If the current scene is a nested one, move to the top parent
        scene = self.top_scene()
        pr_raw = Pr.parse_scene(scene, full_model=True
                                       if not self.readonly_pr else False)
        pr_data = str('\n'.join(pr_raw))
        if pr_data:
            ast, warnings, errors = ogParser.parse_pr(files=self.readonly_pr,
                                                      string=pr_data)
            scene.semantic_errors = True if errors else False
            try:
                process, = ast.processes
            except ValueError:
                process = None
            log_errors(self.messages_window, errors, warnings)
            if len(errors) > 0:
                self.messages_window.addItem(
                        'Aborting: too many errors to generate code')
            else:
                self.messages_window.addItem('Generating Ada code with QGen')
                options = parse_args()
                options.toAda = True
                options.QGen = True
                try:
                    errors = QGenSDL.call_qgensdl(options)
                except AttributeError:
                    errors = True
                if errors:
                    self.messages_window.addItem(
                        'Code generation with QGen failed!')
                else:
                    self.messages_window.addItem('Done')

    def generate_qgen_c(self):
        ''' Generate C code using QGen '''
        # If the current scene is a nested one, move to the top parent
        scene = self.top_scene()
        pr_raw = Pr.parse_scene(scene, full_model=True
                                       if not self.readonly_pr else False)
        pr_data = str('\n'.join(pr_raw))
        if pr_data:
            ast, warnings, errors = ogParser.parse_pr(files=self.readonly_pr,
                                                      string=pr_data)
            scene.semantic_errors = True if errors else False
            try:
                process, = ast.processes
            except ValueError:
                process = None
            log_errors(self.messages_window, errors, warnings)
            if len(errors) > 0:
                self.messages_window.addItem(
                        'Aborting: too many errors to generate code')
            else:
                self.messages_window.addItem('Generating C code with QGen')
                options = parse_args()
                options.toC = True
                options.QGen = True
                try:
                    errors = QGenSDL.call_qgensdl(options)
                except AttributeError:
                    errors = True
                if errors:
                    self.messages_window.addItem(
                        'Code generation with QGen failed!')
                else:
                    self.messages_window.addItem('Done')

class OG_MainWindow(QMainWindow):
    ''' Main GUI window '''
    def __init__(self, parent=None):
        ''' Create the main window '''
        super(OG_MainWindow, self).__init__(parent)
        self.view = None
        self.statechart_view = None
        self.statechart_scene = None
        self.vi_bar = Vi_bar()
        # Docking areas
        self.datatypes_browser = None  # type: QTextBrowser
        #self.datatypes_scene = None
        self.asn1_area = None
        # MDI area (need to keep them to avoid segfault due to pyside bugs)
        self.mdi_area = None
        self.sub_mdi = None
        self.statechart_mdi = None
        self.current_window = None
        self.datadict = None

    def new_scene(self, readonly=False):
        ''' Create a new, clean SDL scene. This function is necessary because
        it is not possible to use QGraphicsScene.clear(), because of Pyside
        bugs with deletion of items on application exit '''
        scene = SDL_Scene(context='block', readonly=readonly)
        if self.view:
            scene.messages_window = self.view.messages_window
            self.view.setScene(scene)
            self.view.refresh()
            scene.undo_stack.cleanChanged.connect(lambda x :
                lambda x: self.view.wrapping_window.setWindowModified(not x))
            scene.undo_stack.indexChanged.connect(lambda idx :
                    self.view.change_cleanliness(idx))
            scene.context_change.connect(self.update_datadict_window)
            scene.word_under_cursor.connect(self.select_in_datadict_window)

    def start(self, options):
        ''' Initializes all objects to start the application '''

        file_name = options.files
        # widget wrapping the view. We have to maximize it
        process_widget = self.findChild(QWidget, 'process')
        process_widget.showMaximized()

        # Find SDL_View widget
        self.view = self.findChild(SDL_View, 'graphicsView')
        self.view.wrapping_window = process_widget
        self.view.wrapping_window.setWindowTitle('block unnamed[*]')

        # Create a default (block) scene for the view
        self.new_scene(options.readonly)

        # Find Menu Actions
        open_action = self.findChild(QAction, 'actionOpen')
        new_action = self.findChild(QAction, 'actionNew')
        save_action = self.findChild(QAction, 'actionSave')
        save_as_action = self.findChild(QAction, 'actionSaveAs')
        quit_action = self.findChild(QAction, 'actionQuit')
        check_action = self.findChild(QAction, 'actionCheck_model')
        about_action = self.findChild(QAction, 'actionAbout')
        ada_action = self.findChild(QAction, 'actionGenerate_Ada_code')
        qgen_ada_action = self.findChild(QAction,
                'actionGenerate_Ada_code_with_QGen')
        qgen_c_action = self.findChild(QAction,
                'actionGenerate_C_code_with_QGen')
        png_action = self.findChild(QAction, 'actionExport_to_PNG')

        # Connect menu actions
        open_action.triggered.connect(self.view.open_diagram)
        save_action.triggered.connect(self.view.save_diagram)
        save_as_action.triggered.connect(self.view.save_as)
        quit_action.triggered.connect(self.close)
        new_action.triggered.connect(self.view.new_diagram)
        check_action.triggered.connect(self.view.check_model)
        about_action.triggered.connect(self.view.about_og)
        ada_action.triggered.connect(self.view.generate_ada)
        qgen_ada_action.triggered.connect(self.view.generate_qgen_ada)
        qgen_c_action.triggered.connect(self.view.generate_qgen_c)
        png_action.triggered.connect(self.view.save_png)

        # Connect signal to let the view request a new scene
        self.view.need_new_scene.connect(self.new_scene)

        # Add a toolbar widget (not in .ui file due to pyside bugs)
        toolbar = Sdl_toolbar(self)

        # Associate the toolbar to the scene
        self.view.toolbar = toolbar

        # Set initial toolbar to the PROCESS editor
        self.view.set_toolbar()

        self.addToolBar(Qt.LeftToolBarArea, toolbar)

        # Add a toolbar with New/Open/Save/Check buttons
        filebar = File_toolbar(self)
        filebar.open_button.triggered.connect(self.view.open_diagram)
        filebar.new_button.triggered.connect(self.view.new_diagram)
        filebar.check_button.triggered.connect(self.view.check_model)
        filebar.save_button.triggered.connect(self.view.save_diagram)
        self.view.up_button = filebar.up_button
        filebar.up_button.triggered.connect(self.view.go_up)
        self.addToolBar(Qt.TopToolBarArea, filebar)

        # get the messages list window (to display errors and warnings)
        # it is a QListWidget
        msg_dock = self.findChild(QDockWidget, 'msgDock')
        msg_dock.setWindowTitle('Use F7 to check the model or update the '
                                'Data view, and F3 to generate Ada code, '
                                'F6 to generate Ada code with QGen or '
                                'F9 to generate C code with QGen')
        msg_dock.setStyleSheet('QDockWidget::title {background: lightgrey;}')
        messages = self.findChild(QListWidget, 'messages')
        messages.addItem('Welcome to OpenGEODE.')
        self.view.messages_window = messages
        self.view.scene().messages_window = messages
        messages.itemClicked.connect(self.view.show_item)
        self.mdi_area = self.findChild(QMdiArea, 'mdiArea')
        self.sub_mdi = self.mdi_area.subWindowList()
        self.filter_event = FilterEvent()
        for each in self.sub_mdi:
            each.widget().installEventFilter(self.filter_event)
            if each.widget() != process_widget:
                self.statechart_mdi = each
                self.mdi_area.subWindowActivated.connect(self.upd_statechart)
                break

        self.statechart_view = self.findChild(SDL_View, 'statechart_view')
        self.statechart_scene = SDL_Scene(context='statechart')
        self.statechart_view.setScene(self.statechart_scene)

        # Set up the dock area to display the ASN.1 Data model
        asn1_dock = self.findChild(QDockWidget, 'datatypes_dock')
        dict_dock = self.findChild(QDockWidget, 'datadict_dock')
        self.tabifyDockWidget(asn1_dock, dict_dock)
        self.asn1_browser = self.findChild(QTextBrowser, 'asn1_browser')
        self.view.update_asn1_dock.connect(self.set_asn1_view)

        # Set up the data dictionary window
        self.datadict = self.findChild(QTreeWidget, 'datadict')
        self.datadict.setAlternatingRowColors(True)
        self.datadict.setColumnCount(2)
        self.datadict.itemClicked.connect(self.datadict_item_selected)

        QTreeWidgetItem(self.datadict, ["ASN.1 Data types"])
        QTreeWidgetItem(self.datadict, ["ASN.1 Constants"])
        QTreeWidgetItem(self.datadict, ["Input signals"])
        QTreeWidgetItem(self.datadict, ["Output signals"])
        QTreeWidgetItem(self.datadict, ["States"])
        QTreeWidgetItem(self.datadict, ["Labels"])
        QTreeWidgetItem(self.datadict, ["Variables"])
        QTreeWidgetItem(self.datadict, ["Timers"])
        self.view.update_datadict.connect(self.update_datadict_window)

        # Create a timer for periodically saving a backup of the model
        autosave = QTimer(self)
        autosave.timeout.connect(
                partial(self.view.save_diagram, autosave=True))
        autosave.start(60000)

        # Add a line editor on the status bar for the vim mode
        self.statusBar().addPermanentWidget(self.vi_bar)
        self.vi_bar.hide()
        self.vi_bar.editingFinished.connect(self.vi_bar.hide)
        self.vi_bar.returnPressed.connect(self.vi_command)

        # Display the view and the scene (allows size() to be up to date)
        self.show()

        if file_name:
            types = []
            self.view.load_file(file_name)
        else:
            # Create a default context - at Block level - for the autocompleter
            sdlSymbols.CONTEXT = ogAST.Block()
            self.update_datadict_window()
        # After file was loaded, try to restore window geometry
        self.restoreApplicationState()


    @Slot(QMdiSubWindow)
    def upd_statechart(self, mdi):
        ''' Signal sent by Qt when the MDI area tab changes
        Here we check if the Statechart tab is selected, and we draw/refresh
        the statechart automatically in that case '''
        if(mdi == self.statechart_mdi and
           mdi != self.current_window and not Statechart.locked()):
            # this signal is executed even when model windows are open
            # so the lock is necessary to prevent recursive execution
            scene = self.view.top_scene()
            try:
                graph = scene.sdl_to_statechart(view=self.view)
                Statechart.render_statechart(self.statechart_scene,
                                             graph)
                self.statechart_view.refresh()
                self.statechart_view.fitInView(
                        self.statechart_scene.itemsBoundingRect(),
                        Qt.KeepAspectRatioByExpanding)
            except (AttributeError, IOError, TypeError) as err:
                LOG.debug(str(traceback.format_exc()))
                LOG.debug("Statechart error: " + str(err))
        if mdi is not None:
            # When leaving the focus, this signal is received with mdi == None
            # but the window is not changed, so don't update current_window
            self.current_window = mdi


    @Slot(QTreeWidgetItem, int)
    def datadict_item_selected(self, item, column):
        ''' Slot called when user clicks on an item of the data dictionary '''
        parent = item.parent()
        if not parent:
            # user clicked on a root item
            return

        index = self.datadict.indexOfTopLevelItem(parent)
        root = {0: 'asn1 types', 1: 'asn1 constants', 2: 'input signals',
                3: 'output signals', 4: 'states', 5: 'labels', 6: 'variables',
                7: 'timers'}[index]

        anchor = item.data(0, ANCHOR)
        if root == 'asn1 types' and anchor and column == 1:
            self.asn1_browser.scrollToAnchor(anchor)
            # Activate the tab to display the ASN.1 type in html
            self.asn1_browser.parent().parent().raise_()
        elif root in ('states', 'labels') and column == 0:
            name = item.text(column)
            if self.view.scene().search_pattern != name:
                self.view.scene().search(item.text(column))
                self.view.setFocus()
            else:
                # Already selected, show next match
                key_event = QKeyEvent(QEvent.KeyPress, Qt.Key_N,
                                            Qt.NoModifier)
                QApplication.sendEvent(self.view.scene(), key_event)
        elif root == 'states' and column == 1:
            state = item.text(0)
            self.vi_bar.setText(':%state,{},new_name,'.format(state))
            self.vi_bar.cursorWordBackward(False)
            self.vi_bar.cursorWordBackward(True)
            self.vi_bar.show()
            self.vi_bar.setFocus()


    @Slot(ogAST.AST)
    def set_asn1_view(self, ast):
        ''' Display the ASN.1 types in the dedicated scene '''
        # Update the dock widget with ASN.1 files content
        try:
            html_file = open(ast.DV.html, 'r')
        except AttributeError:
            LOG.debug('set_asn1_view: No ASN.1 file specified')
            return
        html_content = html_file.read()
        self.asn1_browser.setHtml(html_content)
        self.asn1_browser.setFont(QFont('UbuntuMono', 12))

        # Update the data dictionary
        item_types = self.datadict.topLevelItem(0)
        item_types.takeChildren() # remove old children
        for name, sort in sorted(ast.dataview.items()):
            new_item = QTreeWidgetItem(item_types,
                                             [name.replace('-', '_'),
                                              'view'])
            new_item.setForeground(1, Qt.blue)
            # Save type anchor for html
            new_item.setData(0, ANCHOR, "ASN1_" + name.replace('-', '_'))
        item_constants = self.datadict.topLevelItem(1)
        item_constants.takeChildren()
        for name, sort in ast.asn1_constants.items():
            sortname = sort.type.ReferencedTypeName \
                    if sort.type.kind.startswith('Reference') \
                    else sort.type.kind[:-4]
            QTreeWidgetItem(item_constants,
                                 [name.replace('-', '_'),
                                 sortname])
        # Expand the types tree to make sure the size of the colum is ok
        item_types.setExpanded(True)
        item_constants.setExpanded(True)
        self.datadict.resizeColumnToContents(0)

    def select_in_datadict_window(self, str):
        ''' This function is called upon reception of a signal emitted by
        text boxes when the current word under the cursor has changed. This
        function then looks in the data dictionary and if the text is found,
        the relevant row is selected. This allows user to easily retrieve
        the type of a variable for instance '''
        (in_sig, out_sig, states, labels,
         dcl, timers) = [self.datadict.topLevelItem(i) for i in range(2, 8)]
        for idx in range(dcl.childCount()):
            child = dcl.child(idx)
            if child.text(0).lower() == str.lower():
                child.treeWidget().setCurrentItem(child)
                child.treeWidget().scrollToItem(child)


    def update_datadict_window(self):
        ''' Update the tree in the data dictionary based on the AST '''
        # currently the ast is a global in sdlSymbols.CONTEXT
        # it should be attached to the current scene instead TODO
        (in_sig, out_sig, states, labels,
         dcl, timers) = [self.datadict.topLevelItem(i) for i in range(2, 8)]
        context = sdlSymbols.CONTEXT
        def change_state(item, state):
            ''' Disable (with state=True) or enable (state=False) one of the
            root items of the data dictionary '''
            item.setDisabled(state)
            item.takeChildren()

        def refresh_signals(root, signals):
            for each in signals:
                sort = each.get('type', '')
                sort = sort.ReferencedTypeName if sort else ''
                QTreeWidgetItem(root, [each['name'], sort])

        add_elem = lambda root, elem: QTreeWidgetItem(root, [elem])

        if self.view.scene().context == 'block':
            for each in (in_sig, out_sig, states, labels, dcl, timers):
                change_state(each, True)
        elif self.view.scene().context == 'process':
            for each in (in_sig, out_sig, states, labels, dcl, timers):
                change_state(each, False)
            refresh_signals(in_sig, context.input_signals)
            refresh_signals(out_sig, context.output_signals)

            for each in sorted(context.mapping.keys()):
                if each != 'START':
                    state = QTreeWidgetItem(states, [each, 'refactor'])
                    state.setForeground(1, Qt.blue)

            for each in sorted(l.inputString for l in context.labels):
                add_elem(labels, each)

            for each in sorted(context.timers):
                add_elem(timers, each)

            for var, (sort, _) in context.variables.items():
                try:
                    sort_name = sort.ReferencedTypeName
                except AttributeError:
                    sort_name = "Undefined"
                    self.view.messages_window.addItem(
                            'Warning: Type of variable "{}" is undefined'
                            .format(var))
                QTreeWidgetItem(dcl, [var, sort_name])

        elif self.view.scene().context == 'procedure':
            for each in (in_sig, states):
                change_state(each, True)
            for each in (dcl, timers, labels, out_sig):
                change_state(each, False)

            for var, (sort, _) in context.variables.items():
                QTreeWidgetItem(dcl, [var, sort.ReferencedTypeName])

            for each in sorted(l.inputString for l in context.labels):
                add_elem(labels, each)

            for each in sorted(context.timers):
                add_elem(timers, each)
            refresh_signals(out_sig, context.output_signals)
        self.datadict.resizeColumnToContents(0)

    def vi_command(self):
        # type: () -> None
        '''
            Process a vi command as entered in the Vi command line
            Supported commands:
            :<w><q><!> (save, quit)
            /<search pattern>
            :%s/<search_patten>/<replace_with>/g
        '''
        command = self.vi_bar.text()
        # Match vi-like search and replace pattern (e.g. :%s,a,b,g)
        # any command is supported, not only substitute
        search = re.compile(r':%(\w+)(.)(.*)\2(.*)\2(.)?')
        try:
            cmd, _, pattern, new, loc = search.match(command).groups()
            LOG.debug('Replacing {this} with {that}'
                          .format(this=pattern, that=new))
            if loc != 'g':
                # apply only to the current scene
                self.view.scene().search(pattern, replace_with=new, cmd=cmd)
            else:
                # apply globally to the whole model
                scene = self.view.top_scene()
                for each in chain([scene], scene.all_nested_scenes):
                    each.search(pattern, replace_with=new, cmd=cmd)
        except AttributeError as err:
            if command.startswith('/') and len(command) > 1:
                LOG.debug('Searching for ' + command[1:])
                self.view.scene().search(command[1:])
                self.view.setFocus()
            else:
                saveclose = re.compile(r':(w)?(q)?(!)?')
                try:
                    save, close_app, force = saveclose.match(command).groups()
                    if save:
                        saved = self.view.save_diagram()
                        if not saved and not force and close_app:
                            return
                    if force and close_app:
                        self.view.scene().undo_stack.clear()
                    if close_app:
                        self.close()
                except AttributeError:
                    pass

    # pylint: disable=C0103
    def keyPressEvent(self, key_event):
        ''' Handle keyboard: Enable the vi command line '''
        if key_event.key() == Qt.Key_Colon:
            self.vi_bar.show()
            self.vi_bar.setFocus()
            self.vi_bar.setText(':')
        elif key_event.key() == Qt.Key_Slash:
            self.vi_bar.show()
            self.vi_bar.setFocus()
            self.vi_bar.setText('/')
        super(OG_MainWindow, self).keyPressEvent(key_event)

    # pylint: disable=C0103
    def closeEvent(self, event):
        ''' Close main application after saving application state '''
        if not self.view.is_model_clean() and not self.view.propose_to_save():
            event.ignore()
        else:
            # save windows geometry to a setting file
            if self.view.filename:
                ini_filename = self.view.filename + ".ini"
                settings = QSettings(ini_filename, QSettings.IniFormat)
                settings.setValue('geometry', self.saveGeometry())
                settings.setValue('windowState', self.saveState())

            # Clear the list of top-level symbols to avoid possible exit-crash
            # due to pyside badly handling items that are not part of any scene
            G_SYMBOLS.clear()
            # Also clear undo stack that may keep reference to items
            scene = self.view.top_scene()
            for each in chain([scene], scene.all_nested_scenes):
                each.undo_stack.clear()
            super(OG_MainWindow, self).closeEvent(event)

    def restoreApplicationState(self):
        ''' Restore windows geometry and state '''
        if self.view.filename:
            ini_filename = self.view.filename + ".ini"
            settings = QSettings(ini_filename, QSettings.IniFormat)
            self.restoreGeometry(settings.value('geometry'))
            self.restoreState(settings.value('windowState'))
        else:
            self.setWindowState(Qt.WindowMaximized)


class FilterEvent(QObject):
    def eventFilter(self, obj, event):
        ''' Used to intercept the close event sent of the Mdi windows '''
        if event.type() == QEvent.Close:
            event.ignore()
            return True
        else:
            return QObject.eventFilter(self, obj, event)


def parse_args():
    ''' Parse command line arguments '''
    parser = argparse.ArgumentParser()
    parser.add_argument('-v', '--version', action='version',
                        version=__version__)
    parser.add_argument('-g', '--debug', action='store_true', default=False,
            help='Display debug information')
    parser.add_argument('--shared', action='store_true', default=False,
            help='Generate getters/setters to access internal state')
    parser.add_argument('--dll', action='store_true', default=False,
            help='Generate callback hooks when compiling as shared object')
    parser.add_argument('--stg', type=str, metavar='file',
            help='Generate code using a custom String Template file')
    parser.add_argument('--check', action='store_true', dest='check',
            help='Check a .pr file for syntax and semantics')
    parser.add_argument('--toAda', dest='toAda', action='store_true',
            help='Generate Ada code for the .pr file')
    parser.add_argument('--QGen', dest='QGen', action='store_true',
            help='Use QGen for code generation. NOTE: the first .pr file '
            'passed to OpenGEODE must be the root model when using QGen '
            '(e.g. system_structure.pr)')
    parser.add_argument('--llvm', dest='llvm', action='store_true',
            help='Generate LLVM IR code for the .pr file (experimental)')
    parser.add_argument('--toC', dest='toC', action='store_true',
            help='Generate C code for the .pr file '
            '(experimental, if not using QGen)')
    parser.add_argument("-O", dest="optimization", metavar="level", type=int,
            action="store", choices=[0, 1, 2, 3], default=0,
            help="Set optimization level for the generated LLVM IR code")
    parser.add_argument('--png', dest='png', action='store_true',
            help='Generate a PNG file for the process')
    parser.add_argument('--pdf', dest='pdf', action='store_true',
            help='Generate a PDF file for the process')
    parser.add_argument('--svg', dest='svg', action='store_true',
            help='Generate a SVG file for the process')
    parser.add_argument('--split', dest='split', action='store_true',
            help='Save pictures in multiple files (one per floating item)')
    parser.add_argument('--readonly', dest='readonly', action='store_true',
            help='Set process diagram as read-only')
    parser.add_argument('--taste', dest='taste_target', action='store_true',
            help='Generate code for TASTE targets')
    parser.add_argument('files', metavar='file.pr', type=str, nargs='*',
            help='SDL file(s)')
    return parser.parse_args()


def init_logging(options):
    ''' Initialize logging '''
    terminal_formatter = logging.Formatter(fmt="[%(levelname)s] %(message)s")
    handler_console = logging.StreamHandler()
    handler_console.setFormatter(terminal_formatter)
    LOG.addHandler(handler_console)

    level = logging.DEBUG if options.debug else logging.INFO

    # Set log level for all libraries
    LOG.setLevel(level)
    for each in MODULES:
        each.LOG.addHandler(handler_console)
        each.LOG.setLevel(level)


def parse(files):
    ''' Parse files '''
    if not files:
        raise IOError('No input .pr files')
    cwd = os.getcwd()
    LOG.info('Checking ' + str(files))
    # move to the directory of the .pr files (needed for ASN.1 parsing)
    path = os.path.dirname(files[0])
    files = [os.path.abspath(each) for each in files]
    os.chdir(path or '.')
    ast, warnings, errors = ogParser.parse_pr(files=files)
    LOG.info('Parsing complete. '
             'Summary, found {} warnings and {} errors'
             .format(len(warnings), len(errors)))
    for warning in warnings:
        LOG.warning(warning[0])
    for error in errors:
        LOG.error(error[0])
    os.chdir (cwd)

    return ast, warnings, errors


def generate(process, options):
    ''' Generate code '''
    ret = 0
    if options.toAda or options.shared or options.dll:
        LOG.info('Generating Ada code')
        try:
            AdaGenerator.generate(process,
                                  simu=options.shared,
                                  taste=options.taste_target)
        except (TypeError, ValueError, NameError) as err:
            ret = 1
            err = str(err).replace(u'\u00fc', '.')
            err = err.encode('utf-8')
            LOG.error(str(err))
            LOG.debug(str(traceback.format_exc()))
            LOG.error('Ada code generation failed')
    if options.toC:
        LOG.info('Generating C code')
        try:
            CGenerator.generate(process, simu=options.shared, options=options)
        except (TypeError, ValueError, NameError) as err:
            ret = 1
            LOG.error(str(err))
            LOG.debug(str(traceback.format_exc()))
            LOG.error('C generation failed')
    if options.llvm:
        LOG.info('Generating LLVM code')
        try:
            LlvmGenerator.generate(process, options=options)
        except (TypeError, ValueError, NameError) as err:
            ret = 1
            LOG.error(str(err))
            LOG.debug(str(traceback.format_exc()))
            LOG.error('LLVM IR generation failed')

    if options.stg:
        LOG.info('Using backend file {}'.format(options.stg))
        StgBackend.generate(process, simu=options.shared, stgfile=options.stg)
    return ret


def export(ast, options):
    ''' Export process (command-line option to save model to png, pdf, svg) '''
    # Qt must be initialized before using SDL_Scene
    _ = init_qt()

    # Initialize the clipboard
    Clipboard.CLIPBOARD = SDL_Scene(context='clipboard')

    export_fmt = []
    if options.png:
        export_fmt.append('png')
    if options.pdf:
        export_fmt.append('pdf')
    if options.svg:
        export_fmt.append('svg')
    if not export_fmt:
        return

    process, = ast.processes
    try:
        syst, = ast.systems
        block, = syst.blocks
        if block.processes[0].referenced:
            LOG.debug('Process is referenced, fixing')
            block.processes = [process]
    except ValueError:
        # No System/Block hierarchy, creating single block
        block = ogAST.Block()
        block.processes = [process]

    scene = SDL_Scene(context='block')
    scene.render_everything(block)
    # Update connections, placements
    scene.scene_refresh()

    scenes = [scene]
    for each in set(scene.all_nested_scenes):
        if any(each.visible_symb):
            scenes.append(each)

    for idx, diagram in enumerate(scenes):
        for doc_fmt in export_fmt:
            name = '{}-{}-{}-{}'.format(str(idx),
                                        process.processName,
                                        diagram.context,
                                        diagram.name or 'main')
            LOG.info('Saving {}.{}'.format(name, doc_fmt))
            diagram.export_img(name, doc_format=doc_fmt, split=options.split)
        if diagram.context == 'block':
            # Also save the statechart view of the current scene
            sc_scene = SDL_Scene(context='statechart')
            try:
                graph = diagram.sdl_to_statechart(ast=ast)
                Statechart.render_statechart(sc_scene, graph)
                for doc_fmt in export_fmt:
                    name = 'sc-' + process.processName
                    LOG.info('Saving {}.{}'.format(name, doc_fmt))
                    sc_scene.export_img(name, doc_format=doc_fmt)
            except (AttributeError, IOError, TypeError) as err:
                LOG.error(traceback.format_exc())
                LOG.debug(str(err))


def cli(options):
    ''' Run CLI App '''
    try:
        ast, warnings, errors = parse(options.files)
    except IOError as err:
        LOG.error('Aborting due to parsing error')
        LOG.error(str(err))
        return 1

    if options.QGen:
        if  options.toC or options.toAda:
            if not errors:
                LOG.info('Generating Ada code using QGen')
                errors = QGenSDL.call_qgensdl(options)
                if errors:
                    LOG.error('Code generation with QGen failed')
            else:
                LOG.error('Too many errors, cannot generate code')
    else:
        if len(ast.processes) != 1:
            LOG.error(f'Found {len(ast.processes)} process(es) instead of one')
            return 1

        if options.png or options.pdf or options.svg:
            export(ast, options)

        if any((options.toAda, options.llvm, options.shared,
            options.stg, options.dll, options.toC)):
            if not errors:
                errors = generate(ast.processes[0], options)
            else:
                LOG.error('Too many errors, cannot generate code')

    return 0 if not errors else 1


def init_qt():
    ''' Initialize Qt '''
    app = QApplication.instance()
    if app is None:
        app = QApplication(sys.argv)
    return app


def gui(options):
    ''' Run GUI App '''
    LOG.debug('Running the GUI')
    LOG.info('Model backup enabled - auto-saving every 2 minutes')

    app = init_qt()
    app.setApplicationName('OpenGEODE')
    app.setWindowIcon(QIcon(':icons/input.png'))

    # Set all encodings to utf-8 in Qt
    # Ths was removed in Qt5, the consequences are unclear
    #QTextCodec.setCodecForCStrings(QTextCodec.codecForName('UTF-8'))

    # Bypass system-default font, to harmonize size on all platforms
    font_database = QFontDatabase()
    font_database.addApplicationFont(':fonts/Ubuntu-RI.ttf')
    font_database.addApplicationFont(':fonts/Ubuntu-R.ttf')
    font_database.addApplicationFont(':fonts/Ubuntu-B.ttf')
    font_database.addApplicationFont(':fonts/Ubuntu-BI.ttf')
    font_database.addApplicationFont(':fonts/UbuntuMono-RI.ttf')
    font_database.addApplicationFont(':fonts/UbuntuMono-R.ttf')
    font_database.addApplicationFont(':fonts/UbuntuMono-B.ttf')
    font_database.addApplicationFont(':fonts/UbuntuMono-BI.ttf')
    app.setFont(QFont('Ubuntu', 10))

    # Initialize the clipboard
    Clipboard.CLIPBOARD = SDL_Scene(context='clipboard')
    Clipboard.SYS_CLIPBOARD = app.clipboard()

    # Load the application layout from the .ui file
    loader = QUiLoader()
    loader.registerCustomWidget(OG_MainWindow)
    loader.registerCustomWidget(SDL_View)
    ui_file = QFile(':/opengeode.ui')
    ui_file.open(QFile.ReadOnly)
    my_widget = loader.load(ui_file)
    ui_file.close()
    my_widget.start(options)

    return app.exec_()


def opengeode():
    ''' Tool entry point '''
    # Catch Ctrl-C to stop the app from the console
    signal.signal(signal.SIGINT, signal.SIG_DFL)

    options = parse_args()

    init_logging(options)

    LOG.debug('Starting OpenGEODE version ' + __version__)
    if any((options.check, options.toAda, options.png, options.pdf,
            options.svg, options.llvm, options.shared, options.stg,
            options.dll, options.toC)):
        return cli(options)
    else:
        return gui(options)


if __name__ == '__main__':
    ''' Run main application '''
    cwd = os.getcwd()
    # Windows only: argv[0] may not contain anything if binary is called
    # from the current directory (no "./" prefix on Windows, even if the
    # current folder is not in the PATH). In that case add it to the PATH
    if os.name == 'nt' or hasattr(sys, 'frozen'):
        os.environ['PATH'] += os.pathsep + os.path.abspath(
                                           os.path.dirname(sys.argv[0]) or cwd)
    ret = opengeode()
    os.chdir(cwd)
    sys.exit(ret)<|MERGE_RESOLUTION|>--- conflicted
+++ resolved
@@ -140,11 +140,7 @@
 
 
 __all__ = ['opengeode', 'SDL_Scene', 'SDL_View', 'parse']
-<<<<<<< HEAD
-__version__ = '3.2.3'
-=======
 __version__ = '3.3.2'
->>>>>>> 2c9f5c60
 
 if hasattr(sys, 'frozen'):
     # Detect if we are running on Windows (py2exe-generated)
