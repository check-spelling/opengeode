--- conflicted
+++ resolved
@@ -19,12 +19,8 @@
     'regression/test10',
     'regression/test11',
     'regression/test12',
-<<<<<<< HEAD
-    'regression/test13',
     'regression/test14',
     'regression/test15',
-=======
->>>>>>> 90ee507e
     'regression/test-substrings',
     'regression/test-expressions',
 ]
