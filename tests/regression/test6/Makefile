--- conflicted
+++ resolved
@@ -28,8 +28,4 @@
 
 clean:
 	rm -rf *.adb *.ads *.pyc runSpark.sh spark.idx *.o *.ali gnat.cfg examiner \
-<<<<<<< HEAD
-	bin *.wrn *.gpr testcase *.ll *.s
-=======
-	bin *.wrn *.gpr datav*.? ber.c xer.c asn1crt.? acn.c real.c testcase
->>>>>>> 90ee507e
+	bin *.wrn *.gpr datav*.? ber.c xer.c asn1crt.? acn.c real.c testcase *.ll *.s