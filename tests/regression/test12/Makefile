--- conflicted
+++ resolved
@@ -1,12 +1,7 @@
 all: test-ada
 
-<<<<<<< HEAD
-generate-llvm:
-	../../../opengeode.py --llvm trafficlight.pr system_structure.pr
-=======
 test-parse:
 	../../../opengeode.py trafficlight.pr system_structure.pr --check
->>>>>>> f6b486b8
 
 test-ada:
 	../../../opengeode.py --toAda trafficlight.pr system_structure.pr
@@ -16,12 +11,6 @@
 	#gnatbind -n trafficlight.ali
 	#gnatlink -o testcase test.o trafficlight.ali -lgnat -lm
 
-<<<<<<< HEAD
-parse:
-	../../../opengeode.py trafficlight.pr system_structure.pr --check
-
-=======
->>>>>>> f6b486b8
 coverage:
 	coverage run -p ../../../opengeode.py trafficlight.pr system_structure.pr --toAda
 
